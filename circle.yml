machine:
  pre:
    - sudo add-apt-repository -y ppa:boost-latest/ppa
    #- sudo add-apt-repository -y ppa:ubuntu-toolchain-r/test
    - sudo apt-get update

checkout:
  post:
    - git submodule sync
    - git submodule update --init
    - for dep in midgard baldr sif mjolnir loki odin thor; do git clone --depth=1 --recurse-submodules --single-branch --branch=master https://github.com/valhalla/$dep.git; done

dependencies:
  override:
    - sudo apt-get remove --purge -y libboost*
    - sudo apt-get install -y autoconf automake libtool make gcc-4.8 g++-4.8 libpython2.7-dev libboost1.54-dev libboost-python1.54-dev libboost-program-options1.54-dev libboost-filesystem1.54-dev libboost-system1.54-dev lcov protobuf-compiler libprotobuf-dev lua5.2 liblua5.2-dev
    - sudo update-alternatives --install /usr/bin/g++ g++ /usr/bin/g++-4.8 90
    #valhalla dependencies
<<<<<<< HEAD
    - cd deps; for dep in midgard baldr sif mjolnir loki odin thor; do cd $dep; ./autogen.sh && ./configure && sudo make -j16 install; cd ..; done
=======
    - cd deps; for dep in midgard baldr mjolnir loki odin thor; do cd $dep; ./autogen.sh && ./configure && sudo make -j8 install; cd ..; done
>>>>>>> 95900030

test:
  pre:
    - ./autogen.sh && ./configure --enable-coverage --with-valhalla-midgard=/usr/local --with-valhalla-baldr=/usr/local --with-valhalla-loki=/usr/local --with-valhalla-mjolnir=/usr/local --with-valhalla-odin=/usr/local --with-valhalla-thor=/usr/local
  override:
    - LD_LIBRARY_PATH=$LD_LIBRARY_PATH:/usr/local/lib make test -j8
  post:
    - sudo make install

general:
  artifacts:
    - config.log
    - test/*.log
    - Makefile
    - valhalla/config.h<|MERGE_RESOLUTION|>--- conflicted
+++ resolved
@@ -16,11 +16,7 @@
     - sudo apt-get install -y autoconf automake libtool make gcc-4.8 g++-4.8 libpython2.7-dev libboost1.54-dev libboost-python1.54-dev libboost-program-options1.54-dev libboost-filesystem1.54-dev libboost-system1.54-dev lcov protobuf-compiler libprotobuf-dev lua5.2 liblua5.2-dev
     - sudo update-alternatives --install /usr/bin/g++ g++ /usr/bin/g++-4.8 90
     #valhalla dependencies
-<<<<<<< HEAD
-    - cd deps; for dep in midgard baldr sif mjolnir loki odin thor; do cd $dep; ./autogen.sh && ./configure && sudo make -j16 install; cd ..; done
-=======
-    - cd deps; for dep in midgard baldr mjolnir loki odin thor; do cd $dep; ./autogen.sh && ./configure && sudo make -j8 install; cd ..; done
->>>>>>> 95900030
+    - cd deps; for dep in midgard baldr sif mjolnir loki odin thor; do cd $dep; ./autogen.sh && ./configure && sudo make -j8 install; cd ..; done
 
 test:
   pre:
