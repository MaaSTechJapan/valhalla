#include "mjolnir/graphoptimizer.h"
#include <valhalla/midgard/logging.h>

#include <ostream>
#include <set>
#include <boost/format.hpp>

using namespace valhalla::midgard;
using namespace valhalla::baldr;

namespace valhalla {
namespace mjolnir {

GraphOptimizer::GraphOptimizer(const boost::property_tree::ptree& pt)
      : tile_hierarchy_(pt),
        graphreader_(tile_hierarchy_) {

  // Make sure there are at least 2 levels!
  if (tile_hierarchy_.levels().size() < 2)
    throw std::runtime_error("Bad tile hierarchy - need 2 levels");
}

void GraphOptimizer::Optimize() {
  // Iterate through all levels and all tiles.
  // TODO - concurrency
  for (auto tile_level :  tile_hierarchy_.levels()) {
    uint32_t level = (uint32_t)tile_level.second.level;
    uint32_t ntiles = tile_level.second.tiles.TileCount();
    for (uint32_t tileid = 0; tileid < ntiles; tileid++) {
      // Get the graph tile. Skip if no tile exists (common case)
      GraphTileBuilder tilebuilder(tile_hierarchy_, GraphId(tileid, level, 0));
      if (tilebuilder.size() == 0) {
        continue;
      }

      // Update nodes and directed edges as needed
      const GraphTileHeader* existinghdr = tilebuilder.header();
      GraphTileHeaderBuilder hdrbuilder;
      hdrbuilder.set_nodecount(existinghdr->nodecount());
      hdrbuilder.set_directededgecount(existinghdr->directededgecount());
      hdrbuilder.set_edgeinfo_offset(existinghdr->edgeinfo_offset());
      hdrbuilder.set_textlist_offset(existinghdr->textlist_offset());

      std::vector<NodeInfoBuilder> nodes;
      std::vector<DirectedEdgeBuilder> directededges;

      // Iterate through the nodes and the directed edges
      uint32_t nodecount = tilebuilder.header()->nodecount();
      GraphId node(tileid, level, 0);
      for (uint32_t i = 0; i < nodecount; i++, node++) {

        NodeInfoBuilder nodeinfo = tilebuilder.node(i);

        // Go through directed edges and update data
        for (uint32_t j = 0, n = nodeinfo.edge_count(); j < n; j++) {
          DirectedEdgeBuilder& directededge = tilebuilder.directededge(
                                  nodeinfo.edge_index() + j);

          // Set the opposing edge index
          directededge.set_opp_index(GetOpposingEdgeIndex(node, directededge));
          directededges.emplace_back(std::move(directededge));
        }

        // Add the node to the list
        nodes.emplace_back(std::move(nodeinfo));
      }

      // Write the new file
      tilebuilder.Update(tile_hierarchy_, hdrbuilder, nodes, directededges);
    }
  }
}

// Get the GraphId of the opposing edge.
uint32_t GraphOptimizer::GetOpposingEdgeIndex(const GraphId& node,
                                              DirectedEdge& edge) {
  // Get the tile at the end node
  GraphId endnode = edge.endnode();
  GraphTile* tile = graphreader_.GetGraphTile(endnode);

  // Get the node info
  const NodeInfo* nodeinfo = tile->node(endnode.id());
  uint32_t n = nodeinfo->edge_count();

  // Get the directed edges and return when the end node matches
  // the specified node and length matches
  const DirectedEdge* directededge =  tile->directededge(
              nodeinfo->edge_index());
  for (uint32_t i = 0; i < n; i++, directededge++) {
    if (directededge->endnode() == node &&
        directededge->length() == edge.length()) {
      return i;
    }
  }

  LOG_WARN((boost::format("Opposing edge not found at LL=%1%,%2% edges at end node= %3%")
    % nodeinfo->latlng().lat() % nodeinfo->latlng().lng() % n).str());
  LOG_WARN((boost::format("Length = %1% Basenode %2% EndNode %3% sc,td,tu %4%,%5%,%6%")
    % edge.length() % node % edge.endnode() % edge.shortcut() % edge.trans_down() % edge.trans_up()).str());
  directededge =  tile->directededge(nodeinfo->edge_index());
  for (uint32_t i = 0; i < n; i++, directededge++) {
<<<<<<< HEAD
    std::cout << "    Length = " << directededge->length() << " Endnode: " <<
        directededge->endnode() << " Shortcut: " << directededge->shortcut() << std::endl;
=======
    LOG_WARN((boost::format("Length = %1% Endnode: %2%") % directededge->length() % directededge->endnode()).str());
>>>>>>> 21386db6
  }
  return 0;
}

}
}<|MERGE_RESOLUTION|>--- conflicted
+++ resolved
@@ -72,39 +72,37 @@
 }
 
 // Get the GraphId of the opposing edge.
-uint32_t GraphOptimizer::GetOpposingEdgeIndex(const GraphId& node,
+uint32_t GraphOptimizer::GetOpposingEdgeIndex(const GraphId& startnode,
                                               DirectedEdge& edge) {
-  // Get the tile at the end node
+  // Get the tile at the end node and get the node info
   GraphId endnode = edge.endnode();
   GraphTile* tile = graphreader_.GetGraphTile(endnode);
-
-  // Get the node info
   const NodeInfo* nodeinfo = tile->node(endnode.id());
-  uint32_t n = nodeinfo->edge_count();
 
   // Get the directed edges and return when the end node matches
   // the specified node and length matches
-  const DirectedEdge* directededge =  tile->directededge(
+  const DirectedEdge* directededge = tile->directededge(
               nodeinfo->edge_index());
-  for (uint32_t i = 0; i < n; i++, directededge++) {
-    if (directededge->endnode() == node &&
-        directededge->length() == edge.length()) {
+  for (uint32_t i = 0; i < nodeinfo->edge_count(); i++, directededge++) {
+    // End node must match the start node, shortcut flag must match
+    // and lengths must be close...
+    if (directededge->endnode() == startnode &&
+        edge.shortcut() == directededge->shortcut() &&
+        abs(directededge->length() - edge.length()) < 2) {
       return i;
     }
   }
 
-  LOG_WARN((boost::format("Opposing edge not found at LL=%1%,%2% edges at end node= %3%")
-    % nodeinfo->latlng().lat() % nodeinfo->latlng().lng() % n).str());
-  LOG_WARN((boost::format("Length = %1% Basenode %2% EndNode %3% sc,td,tu %4%,%5%,%6%")
-    % edge.length() % node % edge.endnode() % edge.shortcut() % edge.trans_down() % edge.trans_up()).str());
+  LOG_ERROR("Opposing edge not found");
+  LOG_WARN((boost::format("Opposing edge not found at LL=%1%,%2%")
+    % nodeinfo->latlng().lat() % nodeinfo->latlng().lng()).str());
+  LOG_WARN((boost::format("Length = %1% Startnode %2% EndNode %3% sc %4%")
+    % edge.length() % startnode % edge.endnode() % edge.shortcut()).str());
   directededge =  tile->directededge(nodeinfo->edge_index());
-  for (uint32_t i = 0; i < n; i++, directededge++) {
-<<<<<<< HEAD
-    std::cout << "    Length = " << directededge->length() << " Endnode: " <<
-        directededge->endnode() << " Shortcut: " << directededge->shortcut() << std::endl;
-=======
-    LOG_WARN((boost::format("Length = %1% Endnode: %2%") % directededge->length() % directededge->endnode()).str());
->>>>>>> 21386db6
+  for (uint32_t i = 0; i < nodeinfo->edge_count(); i++, directededge++) {
+    LOG_WARN((boost::format("Length = %1% Endnode: %2% sc %3%")
+      % directededge->length() % directededge->endnode()
+      % directededge->shortcut()).str());
   }
   return 0;
 }
