#include "mjolnir/graphenhancer.h"
#include "mjolnir/graphtilebuilder.h"

#include <memory>
#include <future>
#include <thread>
#include <mutex>
#include <vector>
#include <list>
#include <queue>
#include <unordered_set>
#include <unordered_map>
#include <cinttypes>
#include <limits>

#include <sqlite3.h>
#include <spatialite.h>
#include <boost/filesystem/operations.hpp>
#include <boost/geometry.hpp>
#include <boost/geometry/geometries/point_xy.hpp>
#include <boost/geometry/geometries/polygon.hpp>
#include <boost/geometry/multi/geometries/multi_polygon.hpp>
#include <boost/geometry/io/wkt/wkt.hpp>

#include <valhalla/midgard/distanceapproximator.h>
#include <valhalla/midgard/pointll.h>
#include <valhalla/baldr/tilehierarchy.h>
#include <valhalla/baldr/graphid.h>
#include <valhalla/baldr/graphconstants.h>
#include <valhalla/baldr/graphtile.h>
#include <valhalla/baldr/graphreader.h>
#include <valhalla/baldr/streetnames.h>
#include <valhalla/baldr/streetnames_factory.h>
#include <valhalla/baldr/streetnames_us.h>
#include <valhalla/baldr/admininfo.h>
#include <valhalla/baldr/datetime.h>
#include <valhalla/midgard/aabb2.h>
#include <valhalla/midgard/constants.h>
#include <valhalla/midgard/logging.h>
#include <valhalla/midgard/util.h>

using namespace valhalla::midgard;
using namespace valhalla::baldr;
using namespace valhalla::mjolnir;

namespace {

// Geometry types for admin queries
typedef boost::geometry::model::d2::point_xy<double> point_type;
typedef boost::geometry::model::polygon<point_type> polygon_type;
typedef boost::geometry::model::multi_polygon<polygon_type> multi_polygon_type;

// Number of iterations to try to determine if an edge is unreachable
// by driving. If a search terminates before this without reaching
// a secondary road then the edge is considered unreachable.
constexpr uint32_t kUnreachableIterations = 20;

// Number of tries when determining not thru edges
constexpr uint32_t kMaxNoThruTries = 256;

// Meters offset from start/end of shape for finding heading
constexpr float kMetersOffsetForHeading = 30.0f;

// Radius (km) to use for density
constexpr float kDensityRadius = 2.5f;

// A little struct to hold stats information during each threads work
struct enhancer_stats {
  float max_density; //(km/km2)
  uint32_t unreachable;
  uint32_t not_thru;
  uint32_t no_country_found;
  uint32_t internalcount;
  uint32_t turnchannelcount;
  uint32_t rampcount;
  uint32_t pencilucount;
  uint32_t density_counts[16];
  void operator()(const enhancer_stats& other) {
    if(max_density < other.max_density)
      max_density = other.max_density;
    unreachable += other.unreachable;
    not_thru += other.not_thru;
    no_country_found += other.no_country_found;
    internalcount += other.internalcount;
    turnchannelcount += other.turnchannelcount;
    rampcount += other.rampcount;
    pencilucount += other.pencilucount;
    for (uint32_t i = 0; i < 16; i++) {
      density_counts[i] += other.density_counts[i];
    }
  }
};

/**
 * Update directed edge speed based on density and other edge parameters like
 * surface type. TODO - add admin specific logic
 * @param  directededge  Directed edge to update.
 * @param  density       Relative road density.
 */
void UpdateSpeed(DirectedEdgeBuilder& directededge, const uint32_t density) {
  // Set speed on ramps / turn channels
  if (directededge.link()) {
    uint32_t speed = directededge.speed();
    Use use = directededge.use();
    if (use == Use::kTurnChannel) {
      speed = static_cast<uint32_t>((speed * 1.25f) + 0.5f);
    } else if (use == Use::kRamp) {
      RoadClass rc = directededge.classification();
      if (rc == RoadClass::kMotorway) {
        speed = 95;
      } else if (rc == RoadClass::kTrunk) {
        speed = 80;
      } else if (rc == RoadClass::kPrimary) {
        speed = 65;
      } else if (rc == RoadClass::kSecondary) {
        speed = 50;
      } else if (rc == RoadClass::kTertiary) {
        speed = 40;
      } else if (rc == RoadClass::kUnclassified) {
        speed = 35;
      } else {
        speed = 25;
      }
    }
    directededge.set_speed(speed);
    return;
  }

  // If speed is assigned from an OSM max_speed tag we only update it based
  // on surface type.
  if (directededge.speed_type() == SpeedType::kTagged) {
    // Reduce speed on rough pavements. TODO - do we want to increase
    // more on worse surface types?
    if (directededge.surface() >= Surface::kPavedRough) {
      uint32_t speed = directededge.speed();
      if (speed >= 50) {
         directededge.set_speed(speed - 10);
      } else if (speed > 15) {
        directededge.set_speed(speed - 5);
      }
    }
  } else {
    // Set speed on ferries. Base the speed on the length - assumes
    // that longer lengths generally use a faster ferry boat
    if (directededge.railferry()) {
      directededge.set_speed(65);  // 40 MPH
      return;
    } else if (directededge.ferry()) {
      if (directededge.length() < 2000) {
        directededge.set_speed(10);  // 5 knots
      } else if (directededge.length() < 8000) {
        directededge.set_speed(20);  // 10 knots
      } else {
        directededge.set_speed(30);  // 15 knots
      }
      return;
    }

    // TODO
    // Modify speed based on urban/rural region
    if (directededge.classification() == RoadClass::kMotorway ||
        directededge.classification() == RoadClass::kTrunk) {
      // Motorway or trunk - allow higher speed for rural than urban
    } else {
      // Modify speed: high density (urban) vs. low density (rural). Assume
      // the mean density is 8 - anything above that we assume is urban
      if (density > 8) {
        if (directededge.classification() == RoadClass::kPrimary) {
          directededge.set_speed(60);  // 35MPH
        } else if (directededge.classification() == RoadClass::kSecondary) {
          directededge.set_speed(50);  // 30 MPH
        } else if (directededge.classification() == RoadClass::kTertiary) {
          directededge.set_speed(40);  // 25 MPH
        } else if (directededge.classification() == RoadClass::kResidential ||
                   directededge.classification() == RoadClass::kUnclassified) {
          directededge.set_speed(35);  // 20 MPH
        } else {
          directededge.set_speed(25);  // 15 MPH (service/alley)
        }
      }
    }

    // Modify speed based on surface
    if (directededge.surface() >= Surface::kPavedRough) {
      uint32_t speed = directededge.speed();
      if (speed >= 50) {
         directededge.set_speed(speed - 10);
      } else if (speed > 15) {
        directededge.set_speed(speed - 5);
      }
    }
  }
}

/**
 * Update the use for a link (either a kRamp or kTurnChannel)
 * TODO - validate logic with some real world cases.
 */
void UpdateLinkUse(const GraphTile* tile,
                   const GraphTile* endnodetile,
                   const NodeInfoBuilder& nodeinfo,
                   DirectedEdgeBuilder& directededge) {
  // Assume link that has highway = motorway or trunk is a ramp.
  // Also, if length is > kMaxTurnChannelLength or there is an exit
  // sign on the edge we assume this is a ramp
  RoadClass rc = directededge.classification();
  if (rc == RoadClass::kMotorway || rc == RoadClass::kTrunk ||
      directededge.length() > kMaxTurnChannelLength ||
      directededge.exitsign()) {
    directededge.set_use(Use::kRamp);
    return;
  }

  // Both end nodes have to connect to a non-link edge and only 1 link
  // edge (assumed to be this edge). If either end node connects only
  // to "links" this likely indicates a split or fork, which are not so
  // prevalent in turn channels.
  uint32_t nonlinkcount = 0;
  uint32_t linkcount = 0;
  const DirectedEdge* edge = tile->directededge(nodeinfo.edge_index());
  for (uint32_t j = 0; j <  nodeinfo.edge_count(); j++, edge++) {
    if (edge->link()) {
      linkcount++;
    } else {
      nonlinkcount++;
    }
  }
  if (nonlinkcount == 0 || linkcount > 1) {
    directededge.set_use(Use::kRamp);
    return;
  }

  // Get node info at the end node
  // Get the tile at the end node and get the node info
  nonlinkcount = 0;
  linkcount = 0;
  GraphId endnode = directededge.endnode();
  const NodeInfo* node = endnodetile->node(endnode.id());
  edge = endnodetile->directededge(node->edge_index());
  for (uint32_t j = 0; j <  node->edge_count(); j++, edge++) {
    if (edge->link()) {
      linkcount++;
    } else {
      nonlinkcount++;
    }
  }
  if (nonlinkcount == 0 || linkcount > 1) {
    directededge.set_use(Use::kRamp);
    return;
  }
  directededge.set_use(Use::kTurnChannel);
}

/**
 * Tests if the directed edge is unreachable by driving. If a driveable
 * edge cannot reach higher class roads and a search cannot expand after
 * a set number of iterations the edge is considered unreachable.
 * @param  reader        Graph reader
 * @param  lock          Mutex for locking while tiles are retrieved
 * @param  directededge  Directed edge to test.
 * @return  Returns true if the edge is found to be unreachable.
 */
bool IsUnreachable(GraphReader& reader, std::mutex& lock,
                   DirectedEdgeBuilder& directededge) {
  // Only check driveable edges. If already on a higher class road consider
  // the edge reachable
  if (!(directededge.forwardaccess() & kAutoAccess) ||
       directededge.classification() < RoadClass::kTertiary) {
    return false;
  }

  // Add the end node to the expand list
  std::unordered_set<GraphId> visitedset;  // Set of visited nodes
  std::unordered_set<GraphId> expandset;   // Set of nodes to expand
  expandset.insert(directededge.endnode());

  // Expand until we either find a tertiary or higher classification,
  // expand more than kUnreachableIterations nodes, or cannot expand
  // any further.
  uint32_t n = 0;
  while (n < kUnreachableIterations) {
    if (expandset.empty()) {
      // Have expanded all nodes without reaching a higher classification
      // driveable road - consider this unreachable
      return true;
    }

    // Get all driveable edges from the node on the expandlist
    const GraphId expandnode = *expandset.cbegin();
    expandset.erase(expandset.begin());
    visitedset.insert(expandnode);
    lock.lock();
    const GraphTile* tile = reader.GetGraphTile(expandnode);
    lock.unlock();
    const NodeInfo* nodeinfo = tile->node(expandnode);
    const DirectedEdge* diredge = tile->directededge(nodeinfo->edge_index());
    for (uint32_t i = 0; i < nodeinfo->edge_count(); i++, diredge++) {
      if ((diredge->forwardaccess() & kAutoAccess)) {
        if (diredge->classification() < RoadClass::kTertiary) {
          return false;
        }

        if (visitedset.find(diredge->endnode()) == visitedset.end()) {
          // Add to the expand set if not in the visited set
          expandset.insert(diredge->endnode());
        }
      }
    }
    n++;
  }
  return false;
}

// Test if this is a "not thru" edge. These are edges that enter a region that
// has no exit other than the edge entering the region
bool IsNotThruEdge(GraphReader& reader, std::mutex& lock,
                   const GraphId& startnode,
                   DirectedEdgeBuilder& directededge) {
  // Add the end node to the expand list
  std::unordered_set<GraphId> visitedset;  // Set of visited nodes
  std::unordered_set<GraphId> expandset;   // Set of nodes to expand
  expandset.insert(directededge.endnode());

  // Expand edges until exhausted, the maximum number of expansions occur,
  // or end up back at the starting node. No node can be visited twice.
  for (uint32_t n = 0; n < kMaxNoThruTries; n++) {
    // If expand list is exhausted this is "not thru"
    if (expandset.empty())
      return true;

    // Get the node off of the expand list and add it to the visited list.
    // Expand edges from this node.
    const GraphId expandnode = *expandset.cbegin();
    expandset.erase(expandset.begin());
    visitedset.insert(expandnode);
    lock.lock();
    const GraphTile* tile = reader.GetGraphTile(expandnode);
    lock.unlock();
    const NodeInfo* nodeinfo = tile->node(expandnode);
    const DirectedEdge* diredge = tile->directededge(nodeinfo->edge_index());
    for (uint32_t i = 0; i < nodeinfo->edge_count(); i++, diredge++) {
      // Do not allow use of the start edge or any transit edges
      if ((n == 0 && diredge->endnode() == startnode) ||
          diredge->use() >= Use::kRail) {
        continue;
      }

      // Return false if we get back to the start node or hit an
      // edge with higher classification
      if (diredge->classification() < RoadClass::kTertiary ||
          diredge->endnode() == startnode) {
        return false;
      }

      // Add to the end node to expand set if not already visited set
      if (visitedset.find(diredge->endnode()) == visitedset.end()) {
        expandset.insert(diredge->endnode());
      }
    }
  }
  return false;
}

// Test if the edge is internal to an intersection.
bool IsIntersectionInternal(GraphReader& reader, std::mutex& lock,
                            const GraphId& startnode,
                            NodeInfoBuilder& startnodeinfo,
                            DirectedEdgeBuilder& directededge,
                            const uint32_t idx) {
  // Internal intersection edges must be short and cannot be a roundabout
  if (directededge.length() > kMaxInternalLength ||
      directededge.roundabout()) {
    return false;
  }

  // Must have inbound oneway at start node (exclude edges that are nearly
  // straight turn type onto the directed edge
  bool oneway_inbound = false;
  lock.lock();
  const GraphTile* tile = reader.GetGraphTile(startnode);
  lock.unlock();
  uint32_t heading = startnodeinfo.heading(idx);
  const DirectedEdge* diredge = tile->directededge(startnodeinfo.edge_index());
  for (uint32_t i = 0; i < startnodeinfo.edge_count(); i++, diredge++) {
    // Skip the current directed edge
    // and any inbound edges not oneway
    // and any link edge
    // and any link that is not a road
    if (i == idx
        || (!((diredge->reverseaccess() & kAutoAccess)
            && !(diredge->forwardaccess() & kAutoAccess)))
        || diredge->link()
        || (diredge->use() != Use::kRoad)) {
      continue;
    }

    // Exclude edges that are nearly straight to go onto directed edge
    uint32_t from_heading = ((startnodeinfo.heading(i) + 180) % 360);
    uint32_t turndegree = GetTurnDegree(from_heading, heading);
    if (turndegree < 30 || turndegree > 330) {
      continue;
    }

    // If we are here the edge is a candidate oneway inbound
    oneway_inbound = true;
    break;
  }
  if (!oneway_inbound) {
    return false;
  }

  // Must have outbound oneway at end node (exclude edges that are nearly
  // straight turn from directed edge
  bool oneway_outbound = false;
  if (tile->id() != directededge.endnode().Tile_Base()) {
    lock.lock();
    tile = reader.GetGraphTile(directededge.endnode());
    lock.unlock();
  }
  const NodeInfo* node = tile->node(directededge.endnode());
  diredge = tile->directededge(node->edge_index());
  for (uint32_t i = 0; i < node->edge_count(); i++, diredge++) {
    // Skip opposing directed edge
    // and any outbound edges not oneway
    // and any link edge
    // and any link that is not a road
    if (i == directededge.opp_local_idx()
        || (!((diredge->forwardaccess() & kAutoAccess)
            && !(diredge->reverseaccess() & kAutoAccess)))
        || diredge->link()
        || (diredge->use() != Use::kRoad)) {
      continue;
    }

    // Exclude edges that are nearly straight to go onto directed edge
    // Unfortunately don't have headings at the end node...
    auto shape = tile->edgeinfo(diredge->edgeinfo_offset())->shape();
    if (!diredge->forward())
      std::reverse(shape.begin(), shape.end());
    uint32_t to_heading = std::round(PointLL::HeadingAlongPolyline(shape,
                                 kMetersOffsetForHeading));
    uint32_t turndegree = GetTurnDegree(heading, to_heading);
    if (turndegree < 30 || turndegree > 330) {
      continue;
    }

    // If we are here the edge is oneway outbound
    oneway_outbound = true;
    break;
  }
  if (!oneway_outbound) {
    return false;
  }

  // TODO - determine if we need to add name checks

  // TODO - do we need to check headings of the inbound and outbound
  // oneway edges

  // Assume this is an intersection internal edge
  return true;
}

/**
 * Get the road density around the specified lat,lng position. This is a
 * value from 0-15 indicating a relative road density. This can be used
 * in costing methods to help avoid dense, urban areas.
 * @param  reader        Graph reader
 * @param  lock          Mutex for locking while tiles are retrieved
 * @param  ll            Lat,lng position
 * @param  maxdensity    (OUT) max density found
 * @param  tiles         Tiling (for getting list of required tiles)
 * @param  local_level   Level of the local tiles.
 * @return  Returns the relative road density (0-15) - higher values are
 *          more dense.
 */
uint32_t GetDensity(GraphReader& reader, std::mutex& lock, const PointLL& ll,
                    float& maxdensity, Tiles<PointLL>& tiles, uint8_t local_level) {
  // Radius is in km - turn into meters
  float kr2 = kDensityRadius * kDensityRadius;
  float mr2 = kr2 * 1000000.0f;

  DistanceApproximator approximator(ll);

  // Get a list of tiles required for a node search within this radius
  float latdeg = (kDensityRadius / kMetersPerDegreeLat) * 0.5f;
  float mpd = DistanceApproximator::MetersPerLngDegree(ll.lat());
  float lngdeg = (kDensityRadius / mpd) * 0.5f;
  AABB2<PointLL> bbox(Point2(ll.lng() - lngdeg, ll.lat() - latdeg),
             Point2(ll.lng() + lngdeg, ll.lat() + latdeg));
  std::vector<int32_t> tilelist = tiles.TileList(bbox);

  // For all tiles needed to find nodes within the radius...find nodes within
  // the radius (squared) and add lengths of directed edges
  float roadlengths = 0.0f;
  for (auto t : tilelist) {
    // Check all the nodes within the tile. Skip if tile has no nodes (can be
    // an empty tile added for connectivity map logic).
    lock.lock();
    const GraphTile* newtile = reader.GetGraphTile(GraphId(t, local_level, 0));
    lock.unlock();
    if (!newtile || newtile->header()->nodecount() == 0)
      continue;
    const auto start_node = newtile->node(0);
    const auto end_node   = start_node + newtile->header()->nodecount();
    for (auto node = start_node; node < end_node; ++node) {
      // Check if within radius
      float d = approximator.DistanceSquared(node->latlng());
      if (d < mr2) {
        // Get all directed edges and add length
        const DirectedEdge* directededge = newtile->directededge(node->edge_index());
        for (uint32_t i = 0; i < node->edge_count(); i++, directededge++) {
          // Exclude non-roads (parking, walkways, etc.)
          if (directededge->use() == Use::kRoad ||
              directededge->use() == Use::kRamp ||
              directededge->use() == Use::kTurnChannel ||
              directededge->use() == Use::kAlley ||
              directededge->use() == Use::kEmergencyAccess ||
              directededge->use() == Use::kCuldesac) {
            roadlengths += directededge->length();
          }
        }
      }
    }
  }

  // Form density measure as km/km^2. Convert roadlengths to km and divide by 2
  // (since 2 directed edges per edge)
  float density = (roadlengths * 0.0005f) / (kPi * kr2);
  if (density > maxdensity)
     maxdensity = density;

  // Convert density into a relative value from 0-16.
  // Median density is ~4 km / km2
  // Less than 1% have density > 20 km / km2
  float mid = 6.0;
  float m2  = 10.0f;
  float max = 18.0f;  // about 4.5M above this
  uint32_t relative_density;
  if (density < mid) {
    relative_density = static_cast<uint32_t>((density / mid) * 10.0f);
  } else if (density < m2) {
    relative_density = static_cast<uint32_t>(((density - mid) / (m2 - mid)) * 3.0f) + 10;
  } else {
    relative_density = static_cast<uint32_t>(((density - m2) / (max - mid)) * 3.0f) + 13;
  }
  return (relative_density < 16) ? relative_density : 15;
}

// Get admininstrative index
uint32_t GetAdminId(const std::unordered_map<uint32_t,multi_polygon_type>& polys, const PointLL& ll) {
  uint32_t index = 0;
  point_type p(ll.lng(), ll.lat());
  for (const auto& poly : polys) {
    if (boost::geometry::covered_by(p, poly.second))
      return poly.first;
  }
  return index;
}

bool TileHasOneTimeZone(sqlite3 *db_handle, const AABB2<PointLL>& aabb,
                        const std::vector<std::string>& regions, uint32_t& idx) {

  idx = 0;

  if (!db_handle)
    return false;

  sqlite3_stmt *stmt = 0;
  uint32_t ret;
  char *err_msg = nullptr;
  uint32_t result = 0;
  std::string tz_id = "";

  std::string sql = "select TZID from tz_world where ";
  sql += "ST_Intersects(geom, BuildMBR(" + std::to_string(aabb.minx()) + ",";
  sql += std::to_string(aabb.miny()) + ", " + std::to_string(aabb.maxx()) + ",";
  sql += std::to_string(aabb.maxy()) + ")) ";
  sql += "and rowid IN (SELECT rowid FROM SpatialIndex WHERE f_table_name = ";
  sql += "'tz_world' AND search_frame = BuildMBR(" + std::to_string(aabb.minx()) + ",";
  sql += std::to_string(aabb.miny()) + ", " + std::to_string(aabb.maxx()) + ",";
  sql += std::to_string(aabb.maxy()) + "));";

  uint32_t count = 0;
  ret = sqlite3_prepare_v2(db_handle, sql.c_str(), sql.length(), &stmt, 0);

  if (ret == SQLITE_OK) {
    result = sqlite3_step(stmt);

    if (result != SQLITE_ROW)
      return false;

    while (result == SQLITE_ROW) {

      if (count == 1) { //bail

        if (stmt) {
          sqlite3_finalize(stmt);
          stmt = 0;
        }
        idx = 0;
        return false;
      }

      if (sqlite3_column_type(stmt, 0) == SQLITE_TEXT)
        tz_id = (char*)sqlite3_column_text(stmt, 0);
      else if (stmt) {
        sqlite3_finalize(stmt);
        stmt = 0;
        return false;
      }
      count++;
      result = sqlite3_step(stmt);
    }
  } else return false;
  if (stmt) {
    sqlite3_finalize(stmt);
    stmt = 0;
  }

  if (tz_id.empty())
    return false;

  std::vector<std::string>::const_iterator it = std::find(regions.begin(), regions.end(), tz_id);
  if (it == regions.end())
     return false;
  idx = std::distance(regions.begin(),it);
  return true;
}

uint32_t GetTimeZoneIdx(sqlite3 *db_handle, const PointLL& pt, const std::vector<std::string>& regions) {

  if (!db_handle)
    return 0;

  sqlite3_stmt *stmt = 0;
  uint32_t ret;
  char *err_msg = nullptr;
  uint32_t result = 0;
  std::string tz_id = "";

  std::string sql = "select TZID from tz_world where ST_Contains(geom, MakePoint(";
  sql += std::to_string(pt.x()) + ", " + std::to_string(pt.y());
  sql += ")) and tz_world.ROWID IN (SELECT rowid FROM idx_tz_world_geom WHERE xmin <= ";
  sql += std::to_string(pt.x()) + " AND xmax >= " + std::to_string(pt.x());
  sql += " AND ymin <= " + std::to_string(pt.y()) + " AND ymax >= ";
  sql += std::to_string(pt.y()) + ") limit 1;";

  ret = sqlite3_prepare_v2(db_handle, sql.c_str(), sql.length(), &stmt, 0);

  if (ret == SQLITE_OK) {
    result = sqlite3_step(stmt);

    if (result != SQLITE_ROW)
      return 0;

    while (result == SQLITE_ROW) {
      if (sqlite3_column_type(stmt, 0) == SQLITE_TEXT)
        tz_id = (char*)sqlite3_column_text(stmt, 0);
      else if (stmt) {
        sqlite3_finalize(stmt);
        stmt = 0;
        return 0;
      }
      result = sqlite3_step(stmt);
    }
  } else return 0;
  if (stmt) {
    sqlite3_finalize(stmt);
    stmt = 0;
  }

  if (tz_id.empty())
    return 0;

  std::vector<std::string>::const_iterator it = std::find(regions.begin(), regions.end(), tz_id);
  if (it == regions.end())
     return 0;
  uint32_t idx = std::distance(regions.begin(),it);
  return idx;
}

std::unordered_map<uint32_t,multi_polygon_type> GetAdminInfo(sqlite3 *db_handle, std::unordered_map<uint32_t,bool>& drive_on_right,
                                                             const AABB2<PointLL>& aabb, GraphTileBuilder& tilebuilder) {
  std::unordered_map<uint32_t,multi_polygon_type> polys;
  if (!db_handle)
    return polys;

  sqlite3_stmt *stmt = 0;
  uint32_t ret;
  char *err_msg = nullptr;
  uint32_t result = 0;
  uint32_t id = 0;
  bool dor = true;
  std::string geom;
  std::string country_name, state_name, country_iso, state_iso;

  std::string sql = "SELECT state.rowid, country.name, state.name, country.iso_code, ";
  sql += "state.iso_code, state.drive_on_right, st_astext(state.geom) ";
  sql += "from admins state, admins country where ";
  sql += "ST_Intersects(state.geom, BuildMBR(" + std::to_string(aabb.minx()) + ",";
  sql += std::to_string(aabb.miny()) + ", " + std::to_string(aabb.maxx()) + ",";
  sql += std::to_string(aabb.maxy()) + ")) and ";
  sql += "country.rowid = state.parent_admin and state.admin_level=4 ";
  sql += "and state.rowid IN (SELECT rowid FROM SpatialIndex WHERE f_table_name = ";
  sql += "'admins' AND search_frame = BuildMBR(" + std::to_string(aabb.minx()) + ",";
  sql += std::to_string(aabb.miny()) + ", " + std::to_string(aabb.maxx()) + ",";
  sql += std::to_string(aabb.maxy()) + "));";

  ret = sqlite3_prepare_v2(db_handle, sql.c_str(), sql.length(), &stmt, 0);

  if (ret == SQLITE_OK) {
    result = sqlite3_step(stmt);
    if (result == SQLITE_DONE) { //state/prov not found, try to find country

      sql = "SELECT rowid, name, "", iso_code, "", drive_on_right, st_astext(geom) from ";
      sql += " admins where ST_Intersects(geom, BuildMBR(" + std::to_string(aabb.minx()) + ",";
      sql += std::to_string(aabb.miny()) + ", " + std::to_string(aabb.maxx()) + ",";
      sql += std::to_string(aabb.maxy()) + ")) and admin_level=2 ";
      sql += "and rowid IN (SELECT rowid FROM SpatialIndex WHERE f_table_name = ";
      sql += "'admins' AND search_frame = BuildMBR(" + std::to_string(aabb.minx()) + ",";
      sql += std::to_string(aabb.miny()) + ", " + std::to_string(aabb.maxx()) + ",";
      sql += std::to_string(aabb.maxy()) + "));";

      sqlite3_finalize(stmt);
      stmt = 0;
      ret = sqlite3_prepare_v2(db_handle, sql.c_str(), sql.length(), &stmt, 0);

      if (ret == SQLITE_OK) {
        result = 0;
        result = sqlite3_step(stmt);
      }
    }
    while (result == SQLITE_ROW) {

      id = sqlite3_column_int(stmt, 0);

      country_name = "";
      state_name = "";
      country_iso = "";
      state_iso = "";

      if (sqlite3_column_type(stmt, 1) == SQLITE_TEXT)
        country_name = (char*)sqlite3_column_text(stmt, 1);

      if (sqlite3_column_type(stmt, 2) == SQLITE_TEXT)
        state_name = (char*)sqlite3_column_text(stmt, 2);

      if (sqlite3_column_type(stmt, 3) == SQLITE_TEXT)
        country_iso = (char*)sqlite3_column_text(stmt, 3);

      if (sqlite3_column_type(stmt, 4) == SQLITE_TEXT)
        state_iso = (char*)sqlite3_column_text(stmt, 4);

      dor = true;
      if (sqlite3_column_type(stmt, 5) == SQLITE_INTEGER)
        dor = sqlite3_column_int(stmt, 5);

      geom = "";
      if (sqlite3_column_type(stmt, 6) == SQLITE_TEXT)
        geom = (char*)sqlite3_column_text(stmt, 6);

      uint32_t index = tilebuilder.AddAdmin(country_name,state_name,
                                            country_iso,state_iso,"","");
      multi_polygon_type multi_poly;
      boost::geometry::read_wkt(geom, multi_poly);
      polys.emplace(index, multi_poly);
      drive_on_right.emplace(index, dor);

      result = sqlite3_step(stmt);
    }
  }
  if (stmt) {
    sqlite3_finalize(stmt);
    stmt = 0;
  }

  return polys;
}

/**
 * Returns true if edge transition is a pencil point u-turn, false otherwise.
 * A pencil point intersection happens when a doubly-digitized road transitions
 * to a singly-digitized road - which looks like a pencil point - for example:
 *        -----\____
 *        -----/
 *
 * @param  from_index  Index of the 'from' directed edge.
 * @param  to_index  Index of the 'to' directed edge.
 * @param  directededge  Directed edge builder.
 * @param  edges  Directed edges outbound from a node.
 * @param  node_info  Node info builder used for name consistency.
 * @param  turn_degree  The turn degree between the 'from' and 'to' edge.
 *
 * @return true if edge transition is a pencil point u-turn, false otherwise.
 */
bool IsPencilPointUturn(uint32_t from_index, uint32_t to_index,
                        const DirectedEdgeBuilder& directededge,
                        const DirectedEdge* edges,
                        const NodeInfoBuilder& node_info,
                        uint32_t turn_degree) {
  // Logic for drive on right
  if (directededge.drive_on_right()) {
    // If the turn is a sharp left (179 < turn < 211)
    //    or short distance (< 50m) and wider sharp left (179 < turn < 226)
    // and oneway edges
    // and an intersecting right road exists
    // and no intersecting left road exists
    // and the from and to edges have a common base name
    // then it is a left pencil point u-turn
    if ((((turn_degree > 179) && (turn_degree < 211))
        || (((edges[from_index].length() < 50) || (directededge.length() < 50))
            && (turn_degree > 179) && (turn_degree < 226)))
      && (!(edges[from_index].forwardaccess() & kAutoAccess)
          && (edges[from_index].reverseaccess() & kAutoAccess))
      && ((directededge.forwardaccess() & kAutoAccess)
          && !(directededge.reverseaccess() & kAutoAccess))
      && directededge.edge_to_right(from_index)
      && !directededge.edge_to_left(from_index)
      && node_info.name_consistency(from_index, to_index)) {
      return true;
    }

  }
  // Logic for drive on left
  else {
    // If the turn is a sharp right (149 < turn < 181)
    //    or short distance (< 50m) and wider sharp right (134 < turn < 181)
    // and oneway edges
    // and no intersecting right road exists
    // and an intersecting left road exists
    // and the from and to edges have a common base name
    // then it is a right pencil point u-turn
    if ((((turn_degree > 149) && (turn_degree < 181))
        || (((edges[from_index].length() < 50) || (directededge.length() < 50))
            && (turn_degree > 134) && (turn_degree < 181)))
      && (!(edges[from_index].forwardaccess() & kAutoAccess)
          && (edges[from_index].reverseaccess() & kAutoAccess))
      && ((directededge.forwardaccess() & kAutoAccess)
          && !(directededge.reverseaccess() & kAutoAccess))
      && !directededge.edge_to_right(from_index)
      && directededge.edge_to_left(from_index)
      && node_info.name_consistency(from_index, to_index)) {
      return true;
    }

  }

  return false;
}

/**
 * Gets the stop likelihoood / impact at an intersection when transitioning
 * from one edge to another. This depends on the difference between the
 * classifications/importance of the from and to edge and the highest
 * classification of the remaining edges at the intersection. Low impact
 * values occur when the from and to roads are higher class roads than other
 * roads. There is less likelihood of having to stop in these cases (or stops
 * will usually be shorter duration). Where traffic lights are (or might be)
 * present it is more likely that a favorable "green" is present in the
 * direction of the higher classification. If classifications are all equal
 * the stop impact will depend on the classification. All directions are
 * likely to stop and duration is likely longer with higher classification
 * roads (e.g. a 4 way stop of tertiary roads is likely to be shorter than
 * a 4 way stop (with traffic light) at an intersection of 4 primary roads.
 * Higher stop impacts occur when the from and to edges are lower class
 * than the others. There is almost certainly a stop (stop sign, traffic
 * light) and longer waits are likely when a low class road crosses
 * a higher class road. Special cases occur for links (ramps/turn channels).
 * @param  from  Index of the from directed edge.
 * @param  to    Index of the to directed edge.
 * @param  directededge   Directed edge builder - set values.
 * @param  edges Directed edges outbound from a node.
 * @param  count Number of outbound directed edges to consider.
 * @param  node_info  Node info builder used for name consistency.
 * @param  turn_degree  The turn degree between the 'from' and 'to' edge.
 *
 * @return  Returns stop impact ranging from 0 (no likely impact) to
 *          7 - large impact.
 */
uint32_t GetStopImpact(uint32_t from, uint32_t to,
                       const DirectedEdgeBuilder& directededge,
                       const DirectedEdge* edges, const uint32_t count,
                       const NodeInfoBuilder& nodeinfo, uint32_t turn_degree,
                       enhancer_stats& stats) {

  ///////////////////////////////////////////////////////////////////////////
  // Special cases.

  // Handle Roundabouts
  if (edges[from].roundabout() && edges[to].roundabout()) {
    return 0;
  }

  // No stop impact going from a turn channel. Stop impact will
  // be set entering a turn channel
  if (edges[from].use() == Use::kTurnChannel) {
    return 0;
  }

  // Handle Pencil point u-turn
  if (IsPencilPointUturn(from, to, directededge, edges, nodeinfo,
                         turn_degree)) {
    stats.pencilucount++;
    return 7;
  }
  ///////////////////////////////////////////////////////////////////////////

  // Get the highest classification of other roads at the intersection
  const DirectedEdge* edge = &edges[0];
  RoadClass bestrc = RoadClass::kServiceOther;
  for (uint32_t i = 0; i < count; i++, edge++) {
    // Check the road if it is driveable TO the intersection and is neither
    // the "to" nor "from" edge. Treat roundabout edges as two levels
    // lower classification (higher value) to reduce the stop impact.
    if (i != to && i != from && (edge->reverseaccess() & kAutoAccess)) {
      if (edge->roundabout()) {
        uint32_t c = static_cast<uint32_t>(edge->classification()) + 2;
        if (c  < static_cast<uint32_t>(bestrc)) {
          bestrc = static_cast<RoadClass>(c);
        }
      } else if (edge->classification() < bestrc) {
        bestrc = edge->classification();
      }
    }
  }

  // Set stop impact to the difference in road class (make it non-negative)
  int impact = static_cast<int>(edges[from].classification()) -
          static_cast<int>(bestrc);
  uint32_t stop_impact = (impact < -3) ? 0 : impact + 3;

  // TODO: possibly increase stop impact at large intersections (more edges)
  // or if several are high class

  // TODO:Increase stop level based on classification of edges

  // Clamp to kMaxStopImpact
  return (stop_impact <= kMaxStopImpact) ? stop_impact : kMaxStopImpact;
}

/**
 * Process edge transitions from all other incoming edges onto the
 * specified outbound directed edge.
 * @param  idx            Index of the directed edge - the to edge.
 * @param  directededge   Directed edge builder - set values.
 * @param  edges          Other directed edges at the node.
 * @param  ntrans         Number of transitions (either number of edges or max)
 * @param  headings       Headings of directed edges.
 */
void ProcessEdgeTransitions(const uint32_t idx,
          DirectedEdgeBuilder& directededge, const DirectedEdge* edges,
          const uint32_t ntrans, uint32_t* headings,
          const NodeInfoBuilder& nodeinfo,
          enhancer_stats& stats) {
  for (uint32_t i = 0; i < ntrans; i++) {
    // Get the turn type (reverse the heading of the from directed edge since
    // it is incoming
    uint32_t from_heading = ((headings[i] + 180) % 360);
    uint32_t turn_degree  = GetTurnDegree(from_heading, headings[idx]);
    directededge.set_turntype(i, Turn::GetType(turn_degree));

    // Set the edge_to_left and edge_to_right flags
    uint32_t right_count = 0;
    uint32_t left_count  = 0;
    if (ntrans > 2) {
      for (uint32_t j = 0; j < ntrans; ++j) {
        // Skip the from and to edges
        if (j == i || j == idx) {
          continue;
        }

        // Get the turn degree from incoming edge i to j and check if right
        // or left of the turn degree from incoming edge i onto idx
        uint32_t degree = GetTurnDegree(from_heading, headings[j]);
        if (turn_degree > 180) {
          if (degree > turn_degree || degree < 180) {
            ++right_count;
          } else if (degree < turn_degree && degree > 180) {
            ++left_count;
          }
        } else {
          if (degree > turn_degree && degree < 180) {
            ++right_count;
          } else if (degree < turn_degree || degree > 180) {
            ++left_count;
          }
        }
      }
    }
    directededge.set_edge_to_left(i, (left_count > 0));
    directededge.set_edge_to_right(i, (right_count > 0));

    // Get stop impact
    // NOTE: stop impact uses the right and left edges so this logic must
    // come after the right/left edge logic
    uint32_t stopimpact = GetStopImpact(i, idx, directededge, edges, ntrans,
                                        nodeinfo, turn_degree, stats);
    directededge.set_stopimpact(i, stopimpact);
  }

}

/**
 * Get the index of the opposing edge at the end node. This is
 * on the local hierarchy (before adding transition and shortcut edges).
 * @param  endnodetile   Graph tile at the end node.
 * @param  startnode     Start node of the directed edge.
 * @param  directededge  Directed edge to match.
 */
uint32_t GetOpposingEdgeIndex(const GraphTile* endnodetile,
                              const GraphId& startnode,
                              const DirectedEdge& edge) {
  // Get the tile at the end node and get the node info
  GraphId endnode = edge.endnode();
  const NodeInfo* nodeinfo = endnodetile->node(endnode.id());

  // Get the directed edges and return when the end node matches
  // the specified node and length matches
  const DirectedEdge* directededge = endnodetile->directededge(
              nodeinfo->edge_index());
  for (uint32_t i = 0; i < nodeinfo->edge_count(); i++, directededge++) {
    if (directededge->endnode() == startnode &&
        directededge->length() == edge.length()) {
      return i;
    }
  }
  return kMaxEdgesPerNode;
}

bool ConsistentNames(const std::string& country_code,
                     const std::vector<std::string>& names1,
                     const std::vector<std::string>& names2) {
  std::unique_ptr<StreetNames> street_names1 = StreetNamesFactory::Create(
      country_code, names1);
  std::unique_ptr<StreetNames> street_names2 = StreetNamesFactory::Create(
      country_code, names2);

  // Flag as consistent names when neither has names!
  if (street_names1->empty() && street_names2->empty()) {
    return true;
  }

  // Return true (consistent) if the common base names are not empty
  return (!(street_names1->FindCommonBaseNames(*street_names2)->empty()));
}

// We make sure to lock on reading and writing because we dont want to race
// since difference threads, use for the tilequeue as well
void enhance(const boost::property_tree::ptree& pt,
             const boost::property_tree::ptree& hierarchy_properties,
             std::queue<GraphId>& tilequeue, std::mutex& lock,
             std::promise<enhancer_stats>& result) {

<<<<<<< HEAD
  boost::property_tree::ptree prop = pt.get_child("admin");
  // Initialize the admin DB (if it exists)
  std::string dir = prop.get<std::string>("admin_dir");
  std::string db_name = prop.get<std::string>("db_name");
  std::string database = dir + "/" +  db_name;
  sqlite3 *admin_db_handle = nullptr;
  if (boost::filesystem::exists(database)) {
=======
  auto database = pt.get_optional<std::string>("admin");
  // Initialize the admin DB (if it exists)
  sqlite3 *admin_db_handle = nullptr;
  if (database && boost::filesystem::exists(*database)) {
>>>>>>> bca67c97
    spatialite_init(0);
    sqlite3_stmt* stmt = 0;
    char* err_msg = nullptr;
    std::string sql;
<<<<<<< HEAD
    uint32_t ret = sqlite3_open_v2(database.c_str(), &admin_db_handle,
                        SQLITE_OPEN_READONLY, nullptr);
    if (ret != SQLITE_OK) {
      LOG_ERROR("cannot open " + database);
=======
    uint32_t ret = sqlite3_open_v2(database->c_str(), &admin_db_handle,
                        SQLITE_OPEN_READONLY, nullptr);
    if (ret != SQLITE_OK) {
      LOG_ERROR("cannot open " + *database);
>>>>>>> bca67c97
      sqlite3_close(admin_db_handle);
      admin_db_handle = nullptr;
      return;
    }

    // loading SpatiaLite as an extension
    sqlite3_enable_load_extension(admin_db_handle, 1);
    sql = "SELECT load_extension('libspatialite.so')";
    ret = sqlite3_exec(admin_db_handle, sql.c_str(), nullptr, nullptr, &err_msg);
    if (ret != SQLITE_OK) {
      LOG_ERROR("load_extension() error: " + std::string(err_msg));
      sqlite3_free(err_msg);
      sqlite3_close(admin_db_handle);
      return;
    }
    LOG_INFO("SpatiaLite loaded as an extension");
  }
  else
    LOG_WARN("Admin db " + *database + " not found.  Not saving admin information.");

  database = pt.get_optional<std::string>("timezone");
  // Initialize the tz DB (if it exists)
  sqlite3 *tz_db_handle = nullptr;
  if (database && boost::filesystem::exists(*database)) {
    spatialite_init(0);
    sqlite3_stmt* stmt = 0;
    char* err_msg = nullptr;
    std::string sql;
    uint32_t ret = sqlite3_open_v2(database->c_str(), &tz_db_handle,
                        SQLITE_OPEN_READONLY, nullptr);
    if (ret != SQLITE_OK) {
      LOG_ERROR("cannot open " + *database);
      sqlite3_close(tz_db_handle);
      admin_db_handle = nullptr;
      return;
    }

    // loading SpatiaLite as an extension
    sqlite3_enable_load_extension(tz_db_handle, 1);
    sql = "SELECT load_extension('libspatialite.so')";
    ret = sqlite3_exec(tz_db_handle, sql.c_str(), nullptr, nullptr, &err_msg);
    if (ret != SQLITE_OK) {
      LOG_ERROR("load_extension() error: " + std::string(err_msg));
      sqlite3_free(err_msg);
      sqlite3_close(tz_db_handle);
      return;
    }
    LOG_INFO("SpatiaLite loaded as an extension");
  }
  else
    LOG_WARN("Time zone db " + *database + " not found.  Not saving time zone information.");

  prop = pt.get_child("timezone");
  // Initialize the tz DB (if it exists)
  dir = prop.get<std::string>("timezone_dir");
  db_name = prop.get<std::string>("db_name");
  database = dir + "/" +  db_name;
  sqlite3 *tz_db_handle = nullptr;
  if (boost::filesystem::exists(database)) {
    spatialite_init(0);
    sqlite3_stmt* stmt = 0;
    char* err_msg = nullptr;
    std::string sql;
    uint32_t ret = sqlite3_open_v2(database.c_str(), &tz_db_handle,
                        SQLITE_OPEN_READONLY, nullptr);
    if (ret != SQLITE_OK) {
      LOG_ERROR("cannot open " + database);
      sqlite3_close(tz_db_handle);
      admin_db_handle = nullptr;
      return;
    }

    // loading SpatiaLite as an extension
    sqlite3_enable_load_extension(tz_db_handle, 1);
    sql = "SELECT load_extension('libspatialite.so')";
    ret = sqlite3_exec(tz_db_handle, sql.c_str(), nullptr, nullptr, &err_msg);
    if (ret != SQLITE_OK) {
      LOG_ERROR("load_extension() error: " + std::string(err_msg));
      sqlite3_free(err_msg);
      sqlite3_close(tz_db_handle);
      return;
    }
    LOG_INFO("SpatiaLite loaded as an extension");
  }
  else
    LOG_WARN("Time zone db " + database + " not found.  Not saving time zone information.");

  // Local Graphreader
  GraphReader reader(hierarchy_properties);

  // Get some things we need throughout
  enhancer_stats stats{std::numeric_limits<float>::min(), 0};
  lock.lock();
  auto tile_hierarchy = reader.GetTileHierarchy();
  auto local_level = tile_hierarchy.levels().rbegin()->second.level;
  auto tiles = tile_hierarchy.levels().rbegin()->second.tiles;
  lock.unlock();

  const std::vector<std::string> regions = DateTime::get_tz_db().regions;

  // Iterate through the tiles in the queue and perform enhancements
  while (true) {

    // Get the next tile Id from the queue and get writeable
    // and readable tile
    lock.lock();
    if (tilequeue.empty()) {
      lock.unlock();
      break;
    }
    GraphId tile_id = tilequeue.front();
    uint32_t id  = tile_id.tileid();
    tilequeue.pop();

    std::unordered_map<uint32_t,multi_polygon_type> polys;
    std::unordered_map<uint32_t,bool> drive_on_right;

    // Get a readable tile.If the tile is empty, skip it. Empty tiles are
    // added where ways go through a tile but no end not is within the tile.
    // This allows creation of connectivity maps using the tile set,
    const GraphTile* tile = reader.GetGraphTile(tile_id);
    if (tile->header()->nodecount() == 0) {
      lock.unlock();
      continue;
    }

    // Tile builder - serialize in existing tile so we can add admin names
    GraphTileBuilder tilebuilder(tile_hierarchy, tile_id, true);
    lock.unlock();

    // Create a dummy admin record at index 0. Used if admin records
    // are not used/created or if none is found.
    tilebuilder.AddAdmin("None","None","","","","");

    // this will be our updated list of restictions.
    // need to do some conversions on weights; therefore, we must update
    // the restriction list.
//    std::vector<AccessRestriction> access_restrictions;

    // Get the admin polygons. If only one exists for the tile check if the
    // tile is entirely inside the polygon
    bool tile_within_one_admin = false;
    if (admin_db_handle) {
      polys = GetAdminInfo(admin_db_handle, drive_on_right, tiles.TileBounds(id),
                           tilebuilder);
      if (polys.size() == 1) {
        // TODO - check if tile bounding box is entirely inside the polygon...
        tile_within_one_admin = true;
      }
    }

    bool tile_within_one_tz = false;
    uint32_t time_zone_idx = 0;
    if (tz_db_handle) {
      tile_within_one_tz = TileHasOneTimeZone(tz_db_handle, tiles.TileBounds(id), regions, time_zone_idx);
    }

    // First pass - update links (set use to ramp or turn channel) and
    // set opposing local index.
    for (uint32_t i = 0; i < tilebuilder.header()->nodecount(); i++) {
      GraphId startnode(id, local_level, i);
      NodeInfoBuilder& nodeinfo = tilebuilder.node_builder(i);

      const DirectedEdge* edges = tile->directededge(nodeinfo.edge_index());
      for (uint32_t j = 0; j <  nodeinfo.edge_count(); j++) {
        DirectedEdgeBuilder& directededge =
            tilebuilder.directededge_builder(nodeinfo.edge_index() + j);

        // Skip transit lines (don't need opposing local index)
        if (directededge.IsTransitLine()) {
          continue;
        }

        // Get the tile at the end node
        const GraphTile* endnodetile = nullptr;
        if (tile->id() == directededge.endnode().Tile_Base()) {
          endnodetile = tile;
        } else {
          lock.lock();
          endnodetile = reader.GetGraphTile(directededge.endnode());
          lock.unlock();
        }

        // If this edge is a link, update its use (potentially change short
        // links to turn channels)
        if (directededge.link()) {
          UpdateLinkUse(tile, endnodetile, nodeinfo, directededge);
          if (directededge.use() == Use::kTurnChannel) {
            stats.turnchannelcount++;
          } else {
            stats.rampcount++;
          }
        }

        // Set the opposing index on the local level
        directededge.set_opp_local_idx(
               GetOpposingEdgeIndex(endnodetile, startnode, directededge));
      }
    }

    // Second pass - add admin information and edge transition information.
    for (uint32_t i = 0; i < tilebuilder.header()->nodecount(); i++) {
      GraphId startnode(id, local_level, i);
      NodeInfoBuilder& nodeinfo = tilebuilder.node_builder(i);

      // Get relative road density and local density
      uint32_t density = GetDensity(reader, lock, nodeinfo.latlng(),
                                    stats.max_density, tiles, local_level);

      // Set admin index
      uint32_t admin_index = (tile_within_one_admin) ?
                    polys.begin()->first :
                    GetAdminId(polys, nodeinfo.latlng());
      nodeinfo.set_admin_index(admin_index);

      // Set the time zone index
      if (tile_within_one_tz)
        nodeinfo.set_timezone(time_zone_idx);
      else {
        uint32_t tz_index = GetTimeZoneIdx(tz_db_handle, nodeinfo.latlng(), regions);
        nodeinfo.set_timezone(tz_index);
      }

      // Set the country code
      std::string country_code = "";
      if (admin_index != 0)
        country_code = tilebuilder.admins_builder(admin_index).country_iso();
      else stats.no_country_found++;

      nodeinfo.set_density(density);
      stats.density_counts[density]++;

      // Get headings of the edges - set in NodeInfo. Set driveability info
      // on the node as well.
      uint32_t count = nodeinfo.edge_count();
      uint32_t ntrans = std::min(count, kNumberOfEdgeTransitions);
      uint32_t heading[ntrans];
      nodeinfo.set_local_edge_count(ntrans);
      for (uint32_t j = 0; j < ntrans; j++) {
        DirectedEdgeBuilder& directededge =
            tilebuilder.directededge_builder(nodeinfo.edge_index() + j);

/*        std::vector<AccessRestriction> restrictions =
            tilebuilder.GetAccessRestrictions(nodeinfo.edge_index() + j);

        // must convert US weight values from short ton (U.S. customary) to metric
        if (country_code == "US" || country_code == "MM" || country_code == "LR") {
          for (const auto& res : restrictions) {
            if (res.type() == AccessType::kMaxWeight || res.type() == AccessType::kMaxAxleLoad) {
              access_restrictions.emplace_back(nodeinfo.edge_index()+j,
                                               res.type(), std::round(res.value()/1.10231));
            } else access_restrictions.emplace_back(res);
          }
        } else {
          for (const auto& res : restrictions)
            access_restrictions.emplace_back(res);
        }
*/
        auto shape = tilebuilder.edgeinfo(directededge.edgeinfo_offset())->shape();
        if (!directededge.forward())
          std::reverse(shape.begin(), shape.end());
        heading[j] = std::round(PointLL::HeadingAlongPolyline(shape, kMetersOffsetForHeading));

        // Set heading in NodeInfo. TODO - what if 2 edges have nearly the
        // same heading - should one be "adjusted" so the relative direction
        // is maintained.
        nodeinfo.set_heading(j, heading[j]);

        // Set traversability for autos
        Traversability traversability;
        if (directededge.forwardaccess() & kAutoAccess) {
          traversability = (directededge.reverseaccess() & kAutoAccess) ?
              Traversability::kBoth : Traversability::kForward;
        } else {
          traversability = (directededge.reverseaccess() & kAutoAccess) ?
              Traversability::kBackward : Traversability::kNone;
        }
        nodeinfo.set_local_driveability(j, traversability);
      }

      // Go through directed edges and "enhance" directed edge attributes
      const DirectedEdge* edges = tile->directededge(nodeinfo.edge_index());
      for (uint32_t j = 0; j <  nodeinfo.edge_count(); j++) {
        DirectedEdgeBuilder& directededge =
            tilebuilder.directededge_builder(nodeinfo.edge_index() + j);

        // Update speed.
        UpdateSpeed(directededge, density);

        // Set drive on right flag
        if (admin_index != 0)
          directededge.set_drive_on_right(drive_on_right[admin_index]);

        // Name continuity - set in NodeInfo. Do not set this for transit
        // nodes since the stop Id is stored in that field (union).
        if (!nodeinfo.is_transit()) {
          for (uint32_t k = (j + 1); k < ntrans; k++) {
            if (ConsistentNames(country_code,
                                tilebuilder.edgeinfo(directededge.edgeinfo_offset())->GetNames(),
                                tilebuilder.edgeinfo(tilebuilder.directededge(
                                    nodeinfo.edge_index() + k).edgeinfo_offset())->GetNames())) {
              nodeinfo.set_name_consistency(j, k, true);
            }
          }
        }

        // No need for edge transitions on transit edges
        if (!directededge.IsTransitLine()) {
          // Edge transitions.
          if (j < kNumberOfEdgeTransitions) {
            ProcessEdgeTransitions(j, directededge, edges, ntrans, heading,
                                   nodeinfo, stats);
          }
        }

        // Set unreachable, not_thru, or internal intersection (except
        // for transit)
        if (directededge.use() < Use::kRail) {
          // Set unreachable (driving) flag
          if (IsUnreachable(reader, lock, directededge)) {
            directededge.set_unreachable(true);
            stats.unreachable++;
          }

          // Check for not_thru edge (only on low importance edges). Exclude
          // transit edges
          if (directededge.classification() > RoadClass::kTertiary) {
            if (IsNotThruEdge(reader, lock, startnode, directededge)) {
              directededge.set_not_thru(true);
              stats.not_thru++;
            }
          }

          // Test if an internal intersection edge. Must do this after setting
          // opposing edge index
          if (IsIntersectionInternal(reader, lock, startnode, nodeinfo,
                                      directededge, j)) {
            directededge.set_internal(true);
            stats.internalcount++;
          }
        }
      }

      // Set the intersection type
      if (nodeinfo.edge_count() == 1) {
        nodeinfo.set_intersection(IntersectionType::kDeadEnd);
      } else if (nodeinfo.edge_count() == 2) {
        if (nodeinfo.type() == NodeType::kGate ||
            nodeinfo.type() == NodeType::kTollBooth) {
          ; // TODO??
        } else {
          nodeinfo.set_intersection(IntersectionType::kFalse);
        }
      }
    }

//    tilebuilder.AddAccessRestrictions(access_restrictions);

    // Write the new file
    lock.lock();
    tilebuilder.StoreTileData();
    LOG_TRACE((boost::format("GraphEnhancer completed tile %1%") % tile_id).str());

    // Check if we need to clear the tile cache
    if (reader.OverCommitted()) {
      reader.Clear();
    }
    lock.unlock();
  }

  if (admin_db_handle)
    sqlite3_close (admin_db_handle);

  if (tz_db_handle)
    sqlite3_close (tz_db_handle);

  // Send back the statistics
  result.set_value(stats);
}

}

namespace valhalla {
namespace mjolnir {

// Enhance the local level of the graph
void GraphEnhancer::Enhance(const boost::property_tree::ptree& pt) {
  // A place to hold worker threads and their results, exceptions or otherwise
  std::vector<std::shared_ptr<std::thread> > threads(
    std::max(static_cast<unsigned int>(1),
    pt.get<unsigned int>("concurrency", std::thread::hardware_concurrency())));

  // A place to hold the results of those threads, exceptions or otherwise
  std::list<std::promise<enhancer_stats> > results;

  // Create a randomized queue of tiles to work from
  std::deque<GraphId> tempqueue;
  boost::property_tree::ptree hierarchy_properties = pt.get_child("mjolnir.hierarchy");
  GraphReader reader(hierarchy_properties);
  auto tile_hierarchy = reader.GetTileHierarchy();
  auto local_level = tile_hierarchy.levels().rbegin()->second.level;
  auto tiles = tile_hierarchy.levels().rbegin()->second.tiles;
  for (uint32_t id = 0; id < tiles.TileCount(); id++) {
    // If tile exists add it to the queue
    GraphId tile_id(id, local_level, 0);
    if (GraphReader::DoesTileExist(tile_hierarchy, tile_id)) {
      tempqueue.push_back(tile_id);
    }
  }
  std::random_shuffle(tempqueue.begin(), tempqueue.end());
  std::queue<GraphId> tilequeue(tempqueue);

  // An atomic object we can use to do the synchronization
  std::mutex lock;

  // Start the threads
  LOG_INFO("Enhancing local graph...");
  for (auto& thread : threads) {
    results.emplace_back();
    thread.reset(new std::thread(enhance,
<<<<<<< HEAD
                 std::ref(pt.get_child("mjolnir")),
=======
                 std::cref(pt.get_child("mjolnir")),
>>>>>>> bca67c97
                 std::ref(hierarchy_properties), std::ref(tilequeue),
                 std::ref(lock), std::ref(results.back())));
  }

  // Wait for them to finish up their work
  for (auto& thread : threads) {
    thread->join();
  }

  // Check all of the outcomes, to see about maximum density (km/km2)
  enhancer_stats stats{std::numeric_limits<float>::min(), 0};
  for (auto& result : results) {
    // If something bad went down this will rethrow it
    try {
      auto thread_stats = result.get_future().get();
      stats(thread_stats);
    }
    catch(std::exception& e) {
      //TODO: throw further up the chain?
    }
  }
  LOG_INFO("Finished with max_density " + std::to_string(stats.max_density) + " and unreachable " + std::to_string(stats.unreachable));
  LOG_DEBUG("not_thru = " + std::to_string(stats.not_thru));
  LOG_DEBUG("no country found = " + std::to_string(stats.no_country_found));
  LOG_DEBUG("internal intersection = " + std::to_string(stats.internalcount));
  LOG_DEBUG("Turn Channel Count = " + std::to_string(stats.turnchannelcount));
  LOG_DEBUG("Ramp Count = " + std::to_string(stats.rampcount));
  LOG_DEBUG("Pencil Point Uturn count = " + std::to_string(stats.pencilucount));
  for (auto density : stats.density_counts) {
    LOG_DEBUG("Density: " + std::to_string(density));
  }
}

}
}<|MERGE_RESOLUTION|>--- conflicted
+++ resolved
@@ -1052,35 +1052,18 @@
              std::queue<GraphId>& tilequeue, std::mutex& lock,
              std::promise<enhancer_stats>& result) {
 
-<<<<<<< HEAD
-  boost::property_tree::ptree prop = pt.get_child("admin");
-  // Initialize the admin DB (if it exists)
-  std::string dir = prop.get<std::string>("admin_dir");
-  std::string db_name = prop.get<std::string>("db_name");
-  std::string database = dir + "/" +  db_name;
-  sqlite3 *admin_db_handle = nullptr;
-  if (boost::filesystem::exists(database)) {
-=======
   auto database = pt.get_optional<std::string>("admin");
   // Initialize the admin DB (if it exists)
   sqlite3 *admin_db_handle = nullptr;
   if (database && boost::filesystem::exists(*database)) {
->>>>>>> bca67c97
     spatialite_init(0);
     sqlite3_stmt* stmt = 0;
     char* err_msg = nullptr;
     std::string sql;
-<<<<<<< HEAD
-    uint32_t ret = sqlite3_open_v2(database.c_str(), &admin_db_handle,
-                        SQLITE_OPEN_READONLY, nullptr);
-    if (ret != SQLITE_OK) {
-      LOG_ERROR("cannot open " + database);
-=======
     uint32_t ret = sqlite3_open_v2(database->c_str(), &admin_db_handle,
                         SQLITE_OPEN_READONLY, nullptr);
     if (ret != SQLITE_OK) {
       LOG_ERROR("cannot open " + *database);
->>>>>>> bca67c97
       sqlite3_close(admin_db_handle);
       admin_db_handle = nullptr;
       return;
@@ -1133,41 +1116,6 @@
   else
     LOG_WARN("Time zone db " + *database + " not found.  Not saving time zone information.");
 
-  prop = pt.get_child("timezone");
-  // Initialize the tz DB (if it exists)
-  dir = prop.get<std::string>("timezone_dir");
-  db_name = prop.get<std::string>("db_name");
-  database = dir + "/" +  db_name;
-  sqlite3 *tz_db_handle = nullptr;
-  if (boost::filesystem::exists(database)) {
-    spatialite_init(0);
-    sqlite3_stmt* stmt = 0;
-    char* err_msg = nullptr;
-    std::string sql;
-    uint32_t ret = sqlite3_open_v2(database.c_str(), &tz_db_handle,
-                        SQLITE_OPEN_READONLY, nullptr);
-    if (ret != SQLITE_OK) {
-      LOG_ERROR("cannot open " + database);
-      sqlite3_close(tz_db_handle);
-      admin_db_handle = nullptr;
-      return;
-    }
-
-    // loading SpatiaLite as an extension
-    sqlite3_enable_load_extension(tz_db_handle, 1);
-    sql = "SELECT load_extension('libspatialite.so')";
-    ret = sqlite3_exec(tz_db_handle, sql.c_str(), nullptr, nullptr, &err_msg);
-    if (ret != SQLITE_OK) {
-      LOG_ERROR("load_extension() error: " + std::string(err_msg));
-      sqlite3_free(err_msg);
-      sqlite3_close(tz_db_handle);
-      return;
-    }
-    LOG_INFO("SpatiaLite loaded as an extension");
-  }
-  else
-    LOG_WARN("Time zone db " + database + " not found.  Not saving time zone information.");
-
   // Local Graphreader
   GraphReader reader(hierarchy_properties);
 
@@ -1501,11 +1449,7 @@
   for (auto& thread : threads) {
     results.emplace_back();
     thread.reset(new std::thread(enhance,
-<<<<<<< HEAD
-                 std::ref(pt.get_child("mjolnir")),
-=======
                  std::cref(pt.get_child("mjolnir")),
->>>>>>> bca67c97
                  std::ref(hierarchy_properties), std::ref(tilequeue),
                  std::ref(lock), std::ref(results.back())));
   }
