#include <functional>
#include <string>
#include <stdexcept>
#include <vector>
#include <unordered_map>
#include <cstdint>
#include <sstream>
#include <boost/property_tree/ptree.hpp>
#include <boost/property_tree/json_parser.hpp>

#include "midgard/util.h"
#include "midgard/pointll.h"
#include "midgard/aabb2.h"
#include "midgard/logging.h"
#include "midgard/encoded.h"
#include "baldr/json.h"
#include "baldr/turn.h"
#include "baldr/rapidjson_utils.h"
#include "exception.h"
#include "odin/util.h"
#include "proto/directions_options.pb.h"
#include "tyr/serializers.h"


using namespace valhalla;
using namespace valhalla::tyr;
using namespace valhalla::midgard;
using namespace valhalla::baldr;
using namespace valhalla::odin;
using namespace valhalla::tyr;
using namespace std;

namespace {

  namespace osrm_serializers {
    /*
    OSRM output is described in: http://project-osrm.org/docs/v5.5.1/api/
    {
        "code":"Ok"
        "waypoints": [{ }, { }...],
        "routes": [
            {
                "geometry":"....."
                "distance":xxx.y
                "duration":yyy.z
                "legs":[
                    {
                        "steps":[
                            "intersections":[
                            ]
                            "geometry":" "
                            "maneuver":{
                            }
                        ]
                    }
                ]
            },
            ...
        ]
    }
    */

/**********OLD OSRM CODE - delete
    const std::unordered_map<int, std::string> maneuver_type = {
        { static_cast<int>(valhalla::odin::TripDirections_Maneuver_Type_kNone),             "0" },//NoTurn = 0,
        { static_cast<int>(valhalla::odin::TripDirections_Maneuver_Type_kContinue),         "1" },//GoStraight,
        { static_cast<int>(valhalla::odin::TripDirections_Maneuver_Type_kBecomes),          "1" },//GoStraight,
        { static_cast<int>(valhalla::odin::TripDirections_Maneuver_Type_kRampStraight),     "1" },//GoStraight,
        { static_cast<int>(valhalla::odin::TripDirections_Maneuver_Type_kStayStraight),     "1" },//GoStraight,
        { static_cast<int>(valhalla::odin::TripDirections_Maneuver_Type_kMerge),            "1" },//GoStraight,
        { static_cast<int>(valhalla::odin::TripDirections_Maneuver_Type_kFerryEnter),       "1" },//GoStraight,
        { static_cast<int>(valhalla::odin::TripDirections_Maneuver_Type_kFerryExit),        "1" },//GoStraight,
        { static_cast<int>(valhalla::odin::TripDirections_Maneuver_Type_kSlightRight),      "2" },//TurnSlightRight,
        { static_cast<int>(valhalla::odin::TripDirections_Maneuver_Type_kRight),            "3" },//TurnRight,
        { static_cast<int>(valhalla::odin::TripDirections_Maneuver_Type_kRampRight),        "3" },//TurnRight,
        { static_cast<int>(valhalla::odin::TripDirections_Maneuver_Type_kExitRight),        "3" },//TurnRight,
        { static_cast<int>(valhalla::odin::TripDirections_Maneuver_Type_kStayRight),        "3" },//TurnRight,
        { static_cast<int>(valhalla::odin::TripDirections_Maneuver_Type_kSharpRight),       "4" },//TurnSharpRight,
        { static_cast<int>(valhalla::odin::TripDirections_Maneuver_Type_kUturnLeft),        "5" },//UTurn,
        { static_cast<int>(valhalla::odin::TripDirections_Maneuver_Type_kUturnRight),       "5" },//UTurn,
        { static_cast<int>(valhalla::odin::TripDirections_Maneuver_Type_kSharpLeft),        "6" },//TurnSharpLeft,
        { static_cast<int>(valhalla::odin::TripDirections_Maneuver_Type_kLeft),             "7" },//TurnLeft,
        { static_cast<int>(valhalla::odin::TripDirections_Maneuver_Type_kRampLeft),         "7" },//TurnLeft,
        { static_cast<int>(valhalla::odin::TripDirections_Maneuver_Type_kExitLeft),         "7" },//TurnLeft,
        { static_cast<int>(valhalla::odin::TripDirections_Maneuver_Type_kStayLeft),         "7" },//TurnLeft,
        { static_cast<int>(valhalla::odin::TripDirections_Maneuver_Type_kSlightLeft),       "8" },//TurnSlightLeft,
        //{ static_cast<int>(valhalla::odin::TripDirections_Maneuver_Type_k),               "9" },//ReachViaLocation,
        { static_cast<int>(valhalla::odin::TripDirections_Maneuver_Type_kRoundaboutEnter),  "11" },//EnterRoundAbout,
        { static_cast<int>(valhalla::odin::TripDirections_Maneuver_Type_kRoundaboutExit),   "12" },//LeaveRoundAbout,
        //{ static_cast<int>(valhalla::odin::TripDirections_Maneuver_Type_k),               "13" },//StayOnRoundAbout,
        { static_cast<int>(valhalla::odin::TripDirections_Maneuver_Type_kStart),            "14" },//StartAtEndOfStreet,
        { static_cast<int>(valhalla::odin::TripDirections_Maneuver_Type_kStartRight),       "14" },//StartAtEndOfStreet,
        { static_cast<int>(valhalla::odin::TripDirections_Maneuver_Type_kStartLeft),        "14" },//StartAtEndOfStreet,
        { static_cast<int>(valhalla::odin::TripDirections_Maneuver_Type_kDestination),      "15" },//ReachedYourDestination,
        { static_cast<int>(valhalla::odin::TripDirections_Maneuver_Type_kDestinationRight), "15" },//ReachedYourDestination,
        { static_cast<int>(valhalla::odin::TripDirections_Maneuver_Type_kDestinationLeft),  "15" },//ReachedYourDestination,
        //{ static_cast<int>valhalla::odin::TripDirections_Maneuver_Type_k),                "16" },//EnterAgainstAllowedDirection,
        //{ static_cast<int>valhalla::odin::TripDirections_Maneuver_Type_k),                "17" },//LeaveAgainstAllowedDirection
    };

    const std::unordered_map<int, std::string> cardinal_direction_string = {
      { static_cast<int>(valhalla::odin::TripDirections_Maneuver_CardinalDirection_kNorth),     "N" },
      { static_cast<int>(valhalla::odin::TripDirections_Maneuver_CardinalDirection_kNorthEast), "NE" },
      { static_cast<int>(valhalla::odin::TripDirections_Maneuver_CardinalDirection_kEast),      "E" },
      { static_cast<int>(valhalla::odin::TripDirections_Maneuver_CardinalDirection_kSouthEast), "SE" },
      { static_cast<int>(valhalla::odin::TripDirections_Maneuver_CardinalDirection_kSouth),     "S" },
      { static_cast<int>(valhalla::odin::TripDirections_Maneuver_CardinalDirection_kSouthWest), "SW" },
      { static_cast<int>(valhalla::odin::TripDirections_Maneuver_CardinalDirection_kWest),      "W" },
      { static_cast<int>(valhalla::odin::TripDirections_Maneuver_CardinalDirection_kNorthWest), "NW" }
    };

    json::ArrayPtr route_instructions(const std::list<valhalla::odin::TripDirections>& legs){
      auto route_instructions = json::array({});
      for(const auto& leg : legs) {
        for(const auto& maneuver : leg.maneuver()) {
          //if we dont know the type of maneuver then skip it
          auto maneuver_text = maneuver_type.find(static_cast<int>(maneuver.type()));
          if(maneuver_text == maneuver_type.end())
            continue;

          //length
          std::ostringstream length;
          length << static_cast<uint64_t>(maneuver.length()*1000.f) << "m";

          //json
          route_instructions->emplace_back(json::array({
            maneuver_text->second, //maneuver type
            (maneuver.street_name_size() ? maneuver.street_name(0) : string("")), //street name
            static_cast<uint64_t>(maneuver.length() * 1000.f), //length in meters
            static_cast<uint64_t>(maneuver.begin_shape_index()), //index in the shape
            static_cast<uint64_t>(maneuver.time()), //time in seconds
            length.str(), //length as a string with a unit suffix
            cardinal_direction_string.find(static_cast<int>(maneuver.begin_cardinal_direction()))->second, // one of: N S E W NW NE SW SE
            static_cast<uint64_t>(maneuver.begin_heading())
          }));
        }
      }
      return route_instructions;
    }
**/

    // Add OSRM route summary information: distance, duration
    void route_summary(json::MapPtr& route,
        const std::list<valhalla::odin::TripDirections>& legs) {
      // Compute total distance and duration
      float duration = 0.0f;
      float distance = 0.0f;
      for(const auto& leg : legs) {
        distance += leg.summary().length();
        duration += leg.summary().time();
      }

      // Convert distance to meters. Output distance and duration.
      distance *= 1000.0f;
      route->emplace("distance", json::fp_t{distance, 1});
      route->emplace("duration", json::fp_t{duration, 1});

      // TODO - support returning weight based on costing method
      // as well as returning the costing method
      float weight = duration;
      route->emplace("weight", json::fp_t{weight, 1});
      route->emplace("weight_name", std::string("Valhalla default"));
    }

    // Generate full shape of the route. TODO - different encodings, generalization
    std::string full_shape(const std::list<valhalla::odin::TripDirections>& legs,
        const valhalla::odin::DirectionsOptions& directions_options) {

      // TODO - support 5 digit encoding, support generalization

      if (legs.size() == 1)
        return legs.front().shape();

      //TODO: there is a tricky way to do this... since the end of each leg is the same as the beginning
      //we essentially could just peel off the first encoded shape point of all the legs (but the first)
      //this way we wouldn't really have to do any decoding (would be far faster). it might even be the case
      //that the string length of the first number is a fixed length (which would be great!) have to have a look
      //should make this a function in midgard probably so the logic is all in the same place
      std::vector<PointLL> decoded;
      for(const auto& leg : legs) {
        auto decoded_leg = midgard::decode<std::vector<PointLL>>(leg.shape());
        decoded.insert(decoded.end(), decoded.size() ? decoded_leg.begin() + 1 : decoded_leg.begin(), decoded_leg.end());
      }
      return midgard::encode(decoded);
    }

    // Convenience method to get the street names for the maneuver
    // TODO - split into name and ref
    std::string street_names(const odin::TripDirections::Maneuver& maneuver) {
      std::string street;
      for (const auto& name : maneuver.street_name()) {
        if (street.size() > 0) {
          street += ';';
        }
        street += name;
      }
      return street;
    }

    // Serialize locations (called waypoints in OSRM). Waypoints are described here:
    //     http://project-osrm.org/docs/v5.5.1/api/#waypoint-object
    json::ArrayPtr waypoints(const std::list<valhalla::odin::TripDirections>& legs){
      int index = 0;
      auto waypoints = json::array({});
      for (auto leg = legs.begin(); leg != legs.end(); ++leg) {
        for (auto location = leg->location().begin() + index; location != leg->location().end(); ++location) {
          index = 1;

          // Create a waypoint to add to the array
          auto waypoint = json::map({});

          // Output location as a lon,lat array. Note this is the projected
          // lon,lat on the nearest road.
          PointLL input_ll(location->ll().lng(), location->ll().lat());
          PointLL proj_ll(location->projected_ll().lng(), location->projected_ll().lat());
          auto loc = json::array({});
          loc->emplace_back(json::fp_t{proj_ll.lng(), 6});
          loc->emplace_back(json::fp_t{proj_ll.lat(), 6});
          waypoint->emplace("location", loc);

          // Add street name. For now is just getting the name from the first
          // maneuver - this is not really correct.
          // TODO - get names from the edges in TripPath for the first edge of
          // the leg?
          waypoint->emplace("street", street_names(leg->maneuver(0)));

          // Add distance in meters from the input location to the nearest
          // point on the road used in the route
          float distance = input_ll.Distance(proj_ll);
          waypoint->emplace("distance", json::fp_t{distance, 1});

          // Add hint. Goal is for the hint returned from a locate request to be able
          // to quickly find the edge and point along the edge in a route request.
          // Defer this - not currently used in OSRM.
          waypoint->emplace("hint", std::string("TODO"));

          // Add the waypoint to the JSON array
          waypoints->emplace_back(waypoint);
        }
      }
      return waypoints;
    }

    // Simple structure for storing intersection data
    struct IntersectionEdges {
      uint32_t bearing;
      bool routeable;
      bool in_edge;
      bool out_edge;

      IntersectionEdges(const uint32_t brg, const bool rte, const bool edge_in, const bool edge_out) :
        bearing(brg),
        routeable(rte),
        in_edge(edge_in),
        out_edge(edge_out) {
      }

      bool operator < (const IntersectionEdges& other) const {
        return bearing < other.bearing;
      }
    };

    // Add intersections along a step/maneuver.
    json::ArrayPtr intersections(const valhalla::odin::TripDirections::Maneuver& maneuver,
            std::list<odin::TripPath>::const_iterator path_leg,
            const std::vector<PointLL>& shape, uint32_t& count) {
      // Iterate through the nodes/intersections of the path for this maneuver
      count = 0;
      auto intersections = json::array({});
      for (uint32_t i = maneuver.begin_path_index(); i < maneuver.end_path_index(); i++) {
        auto intersection = json::map({});

        // Get the node from the path leg
        auto node = path_leg->node(i);
        auto prior_node = (i > 0) ? path_leg->node(i - 1) : path_leg->node(0);

        // Add the node location (lon, lat)
        auto loc = json::array({});
        PointLL ll = shape[node.edge().begin_shape_index()];
        loc->emplace_back(json::fp_t{ll.lng(), 6});
        loc->emplace_back(json::fp_t{ll.lat(), 6});
        intersection->emplace("location", loc);

        // Get bearings and access to outgoing edges. Sort by increasing bearing.
        // Note that intersecting edges do not include the inbound edge or the
        // outbound edge.
        // TODO - round off?
        std::vector<IntersectionEdges> edges;
        edges.emplace_back(node.edge().begin_heading(), true, false, true);
        for (uint32_t n = 0; n < node.intersecting_edge().size(); n++) {
          auto intersecting_edge = node.intersecting_edge(n);

          // TODO - how to get info on whether routing is allowed on this edge
          // (based on mode?).
          bool routeable = (intersecting_edge.driveability() == odin::TripPath_Traversability::TripPath_Traversability_kForward);
          uint32_t bearing = static_cast<uint32_t>(intersecting_edge.begin_heading());
          edges.emplace_back(bearing, routeable, false, false);
        }

        // Incoming edge. Set routeable to false.
        // TODO - what if a true U-turn - need to set it to routeable.
        uint32_t prior_heading = prior_node.edge().end_heading();
        edges.emplace_back(((prior_heading + 180) % 360), false, true, false);

        // Sort edges by increasing bearing and update the in/out edge indexes
        std::sort(edges.begin(), edges.end());
        uint32_t incoming_index, outgoing_index;
        for (uint32_t n = 0; n < edges.size(); ++n) {
          if (edges[n].in_edge) {
            incoming_index = n;
          }
          if (edges[n].out_edge) {
            outgoing_index = n;
          }
        }

        // Create bearing and entry output
        auto bearings = json::array({});
        auto entries = json::array({});
        for (const auto& edge : edges) {
          bearings->emplace_back(static_cast<uint64_t>(edge.bearing));
          entries->emplace_back(edge.routeable);
        }
        intersection->emplace("entry", entries);
        intersection->emplace("bearings", bearings);

        // Add the index of the input edge and output edge
        intersection->emplace("in", static_cast<uint64_t>(incoming_index));
        intersection->emplace("out", static_cast<uint64_t>(outgoing_index));

        // Add classes based on the first edge after the maneuver.
        std::vector<std::string> classes;
        if (node.edge().road_class() == odin::TripPath_RoadClass_kMotorway) {
          classes.push_back("motorway");
        }
        if (node.edge().tunnel()) {
          classes.push_back("tunnel");
        }
        if (node.edge().use() == odin::TripPath::Use::TripPath_Use_kFerryUse) {
          classes.push_back("ferry");
        }
        if (maneuver.portions_toll() || node.edge().toll()) {
          classes.push_back("toll");
        }
        /** TODO
        if ( ) {
          classes.push_back("restricted");
        } */
        if (classes.size() > 0) {
          auto class_list = json::array({});
          for (const auto& cl : classes) {
            class_list->emplace_back(cl);
          }
          intersection->emplace("classes", class_list);
        }

        // Add the intersection to the JSON array
        intersections->emplace_back(intersection);
        count++;
      }
      return intersections;
    }

    // Add exits (exit numbers) along a step/maneuver.
    std::string exits(const valhalla::odin::TripDirections::Maneuver& maneuver) {
      // Iterate through the signs for this maneuver
      uint32_t i = 0;
      std::string exits;
      const auto sign = maneuver.sign();
      for (const auto& number : maneuver.sign().exit_number_elements()) {
        if (!exits.empty()) {
          exits += "; ";
        }
        exits += number.text();
      }
      return exits;
    }

    // Add destinations along a step/maneuver. Constructs a destinations
    // string.
    std::string destinations(const valhalla::odin::TripDirections::Maneuver& maneuver) {
      // Iterate through the signs for this maneuver
      std::string dest;
      const auto sign = maneuver.sign();
      uint32_t i = 0;
      for (const auto& branch : maneuver.sign().exit_branch_elements()) {
        if (i == 0 && !dest.empty()) {
          dest += ": ";
        }
        dest += branch.text();
        if (i < maneuver.sign().exit_branch_elements().size() - 1) {
          dest += ", ";
        }
        i++;
      }
      i = 0;
      for (const auto& toward : maneuver.sign().exit_toward_elements()) {
        if (i == 0 && !dest.empty() && dest.back() != ' ') {
          dest += ": ";
        }
        dest += toward.text();
        if (i < maneuver.sign().exit_toward_elements().size() - 1) {
          dest += ", ";
        }
        i++;
      }
      i = 0;
      for (const auto& name : maneuver.sign().exit_name_elements()) {
        if (i == 0 && !dest.empty() && dest.back() != ' ') {
          dest += ": ";
        }
        dest += name.text();
        if (i < maneuver.sign().exit_name_elements().size() - 1) {
          dest += ", ";
        }
        i++;
      }
      return dest;
    }

    // Get the turn modifier based on incoming edge bearing and outgoing edge
    // bearing.
    // TODO - resolve differences between OSRM turn modifiers and Valhalla turn degrees.
    std::string turn_modifier(const uint32_t in_brg, const uint32_t out_brg) {
      auto turn_degree = GetTurnDegree(in_brg, out_brg);
      auto turn_type = Turn::GetType(turn_degree);
      switch (turn_type) {
        case baldr::Turn::Type::kStraight:
          return "straight";
        case baldr::Turn::Type::kSlightRight:
          return "slight right";
        case baldr::Turn::Type::kRight:
          return "right";
        case baldr::Turn::Type::kSharpRight:
          return "sharp right";
        case baldr::Turn::Type::kReverse:
          return "uturn";
        case baldr::Turn::Type::kSharpLeft:
          return "sharp left";
        case baldr::Turn::Type::kLeft:
          return "left";
        case baldr::Turn::Type::kSlightLeft:
          return "slight left";
      }
    }

    // Ramp cases - off ramp transitions from a motorway. On ramp ends
    // in a motorway.
    std::string ramp_type(const odin::TripPath::Edge& prior_edge,
                  const uint32_t idx,
                  std::list<odin::TripPath>::const_iterator path_leg) {
      if (prior_edge.use() == odin::TripPath_Use_kRoadUse) {
        if (prior_edge.road_class() == odin::TripPath_RoadClass_kMotorway) {
          return std::string("off ramp");
        } else  if (prior_edge.road_class() != odin::TripPath_RoadClass_kMotorway) {
        // Check that next road is a motorway
          for (uint32_t i = idx + 1; i < path_leg->node().size(); ++i) {
            if (path_leg->node(i).edge().use() == odin::TripPath_Use_kRoadUse) {
              if (path_leg->node(i).edge().road_class() == odin::TripPath_RoadClass_kMotorway) {
                return std::string("on ramp");
              }
              break;
            }
          }
        }
      }
      return "";
    }

    // Populate the OSRM maneuver record within a step.
    json::MapPtr osrm_maneuver(const valhalla::odin::TripDirections::Maneuver& maneuver,
                std::list<odin::TripPath>::const_iterator path_leg,
                const PointLL& man_ll, const bool depart, const bool arrive,
                const uint32_t count, const std::string mode, const std::string prev_mode) {
      auto osrm_man = json::map({});

      // Set the location
      auto loc = json::array({});
      loc->emplace_back(json::fp_t{man_ll.lng(), 6});
      loc->emplace_back(json::fp_t{man_ll.lat(), 6});
      osrm_man->emplace("location", loc);

      // Get incoming and outgoing bearing. For the incoming heading, use the
      // prior edge from the TripPath. Compute turn modifier. TODO - reconcile
      // turn degrees between Valhalla and OSRM
      uint32_t idx = maneuver.begin_path_index();
      uint32_t in_brg = (idx > 0) ? path_leg->node(idx-1).edge().end_heading() : 0;
      uint32_t out_brg = maneuver.begin_heading();
      osrm_man->emplace("bearing_before", static_cast<uint64_t>(in_brg));
      osrm_man->emplace("bearing_after", static_cast<uint64_t>(out_brg));
      osrm_man->emplace("modifier", turn_modifier(in_brg, out_brg));

      // TODO - logic to convert maneuver types from Valhalla into OSRM maneuver types.
      std::string maneuver_type;
      if (depart) {
        maneuver_type = "depart";
      } else if (arrive) {
        maneuver_type = "arrive";
      } else if (mode != prev_mode) {
        maneuver_type = "notification";
      } else {
        // Special cases
        const auto& prior_edge = path_leg->node(idx-1).edge();
        const auto& current_edge = path_leg->node(idx).edge();
        bool new_name = maneuver.type() == odin::TripDirections_Maneuver_Type_kContinue ||
                        maneuver.type() == odin::TripDirections_Maneuver_Type_kBecomes;
        bool roundabout = false;
        bool ramp = current_edge.use() == odin::TripPath_Use_kRampUse;
        bool fork = path_leg->node(idx).fork();
        bool merge = prior_edge.use() == odin::TripPath_Use_kRampUse &&
              current_edge.use() == odin::TripPath_Use_kRoadUse &&
             (current_edge.road_class() == odin::TripPath_RoadClass_kMotorway ||
              current_edge.road_class() == odin::TripPath_RoadClass_kTrunk);
        if (merge) {
         maneuver_type = "merge";
        } else if (fork) {
          maneuver_type = "fork";
        } else if (ramp) {
          maneuver_type = ramp_type(prior_edge, idx, path_leg);
        } else if (new_name) {
          maneuver_type = "new_name";
        } else if (roundabout) {
          maneuver_type = "roundabout";
        }

        // Are there any intersecting edges
        bool false_node = path_leg->node(idx).intersecting_edge().size() == 0;

        // Fall through case if maneuver not set by special cases above
        new_name = false;
        if (maneuver_type.empty()) {
          // Check for end of road if prior edge is not a ramp. Road ends if
          // the current road name ends and more than 1 intersection has been
          // passed. Description is: at t-intersections, when you’re turning
          // onto a new road name, and have passed at least 1 intersection to
          // get there.
          bool road_ends = (count > 1 &&
                    prior_edge.use() != odin::TripPath_Use_kRampUse &&
                    path_leg->node(idx).intersecting_edge().size() == 1);
          if (road_ends) {
            // TODO what about a doubly digitized road ending at a T (would be
            // 2 intersecting edges)? What if there is a driveway or path as
            // an intersecting edge?
            const auto& intsct_edge = path_leg->node(idx).intersecting_edge(0);
            if (intsct_edge.prev_name_consistency()) {
              road_ends = false;
            } else {
              // Get turn types to see if this is a turn at a "T"
              // (opposing right/left turns).
              uint32_t turn_degree1 = GetTurnDegree(prior_edge.end_heading(),
                            current_edge.begin_heading());
              uint32_t turn_degree2 = GetTurnDegree(prior_edge.end_heading(),
                            intsct_edge.begin_heading());
              Turn::Type turn_type1 = Turn::GetType(turn_degree1);
              Turn::Type turn_type2 = Turn::GetType(turn_degree2);
              if (!(turn_type1 == Turn::Type::kRight && turn_type2 == Turn::Type::kLeft) &&
                  !(turn_type2 == Turn::Type::kRight && turn_type1 == Turn::Type::kLeft)) {
                road_ends = false;
              }
            }
          }

          // Check if previous maneuver and current maneuver have same name
          // TODO - more extensive name comparison method?
          if (prior_edge.name().size() > 0 && prior_edge.name().size() == current_edge.name().size() &&
              (prior_edge.name(0) != current_edge.name(0))) {
              new_name = true;
          }

          if (count > 1 && road_ends) {
            maneuver_type = "end of road";
<<<<<<< HEAD
          } else if (false_node && new_name) {
            maneuver_type = "new_name";
          } else {
            maneuver_type = "turn";
          }
=======
          } else maneuver_type = "turn";
>>>>>>> f0e4e683
        }
      }
      osrm_man->emplace("type", maneuver_type);

      return osrm_man;
    }

    // Method to get the geometry string for a maneuver.
    // TODO - encoding options
    std::string maneuver_geometry(const uint32_t begin_idx, const uint32_t end_idx,
                  const std::vector<PointLL>& shape) {
      std::vector<PointLL> maneuver_shape(shape.begin() + begin_idx,
                  shape.begin() + end_idx);
      return std::string(midgard::encode(maneuver_shape));
    }

    // Get the mode
    std::string get_mode(const valhalla::odin::TripDirections::Maneuver& maneuver,
        std::list<odin::TripPath>::const_iterator path_leg) {
      // Return ferry if the edge use is Ferry
      uint32_t idx = maneuver.begin_path_index();
      if (path_leg->node(idx).edge().use() == odin::TripPath::Use::TripPath_Use_kFerryUse) {
        return "ferry";
      }

      // Otherwise return based on the travel mode
      switch (maneuver.travel_mode()) {
        case TripDirections_TravelMode_kDrive: {
          return "driving";
        }
        case TripDirections_TravelMode_kPedestrian: {
          return "walk";
        }
        case TripDirections_TravelMode_kBicycle: {
          return "cycling";
        }
        case TripDirections_TravelMode_kTransit: {
          return "transit";
       }

      }
    }

    // Get the names and ref names
    std::pair<std::string, std::string> names_and_refs(const valhalla::odin::TripDirections::Maneuver& maneuver,
                  std::list<odin::TripPath>::const_iterator path_leg) {
      std::string names, refs;

      // Get names and refs at the beginning edge of the maneuver
      uint32_t idx = maneuver.begin_path_index();
      auto edgenames = path_leg->node(idx).edge().name();
      auto edgerefs = path_leg->node(idx).edge().name_is_ref();

      // Lambda to check if the name is a name or ref
      // TODO - at some point we probably want to pull is_ref into the
      // maneuver.
      const auto is_ref_name = [&edgenames, &edgerefs](const std::string& name) {
        if (edgenames.size() != edgerefs.size()) {
          return true;
        }
        auto edgename = edgenames.begin();
        auto edgeref = edgerefs.begin();
        for (const auto& edgename : edgenames) {
          if (edgename == name) {
            return *edgeref;
          }
          edgeref++;
        }
        return true;
      };

      for (const auto& name : maneuver.street_name()) {
        // Check if the name is a ref
        if (is_ref_name(name)) {
          if (refs.size() > 0) {
            refs += "; ";
          }
          refs += name;
        } else {
          if (names.size() > 0) {
            names += "; ";
          }
          names += name;
        }
      }

      /** TODO - not sure if we want begin names or street names
      std::string begin_names;
      for (const auto& name : maneuver.begin_street_name()) {
        if (begin_names.size() > 0) {
          begin_names += ';';
        }
        begin_names += name;
      } */

      return std::make_pair(names, refs);
    }

    // Serialize each leg
    json::ArrayPtr  serialize_legs(const std::list<valhalla::odin::TripDirections>& legs,
                 const std::list<odin::TripPath>& path_legs) {
      auto output_legs = json::array({});

      // TODO: verify that path_legs is same size as legs

      // Iterate through the legs in TripDirections and TripPath
      auto path_leg = path_legs.begin();
      for (const auto& leg : legs) {
        auto output_leg = json::map({});

        // TODO (DEFER) - add annotation (node Ids, etc.).
        // DEFER since OSRM needs node Ids but Valhalla does not store them.

        // Get the full shape for the leg. We want to use this for serializing
        // encoded shape for each step (maneuver) in OSRM output.
        auto shape = midgard::decode<std::vector<PointLL > >(leg.shape());

        // Iterate through maneuvers - convert to OSRM steps
        uint32_t index = 0;
        uint32_t count = 0;
        std::string prev_name, prev_ref, mode, prev_mode;
        auto steps = json::array({});
        std::unordered_map<std::string, float> maneuvers;
        for (const auto& maneuver : leg.maneuver()) {
          auto step = json::map({});

          // TODO - iterate through TripPath from prior maneuver end to
          // end of this maneuver - perhaps insert OSRM specific steps such as
          // name change

          // Add geometry for this maneuver
          step->emplace("geometry", maneuver_geometry(maneuver.begin_shape_index(),
                    maneuver.end_shape_index(), shape));

          // Add mode, driving side, weight, distance, duration, name
          float distance = maneuver.length() * 1000.0f;
          float duration = maneuver.time();
          std::string drive_side("right");  // TODO - pass this through TPB or TripDirections

          mode = get_mode(maneuver, path_leg);
          if (prev_mode.empty())
            prev_mode = mode;

          step->emplace("mode", mode);
          step->emplace("driving_side", drive_side);
          step->emplace("duration", json::fp_t{duration, 1});
          step->emplace("weight", json::fp_t{duration, 1});
          step->emplace("distance", json::fp_t{distance, 1});

          // Add street names and refs
          auto nr = names_and_refs(maneuver, path_leg);
          if (!nr.first.empty()) {
            step->emplace("name", nr.first);
            if (index == 0)
              prev_name = nr.first;
          }
          if (!nr.second.empty()) {
            step->emplace("ref", nr.second);
            if (index == 0)
              prev_ref = nr.second;
          }
          //if arrive use prev name ref
          if (index == leg.maneuver().size() - 1) {
            step->emplace("name", prev_name);
            step->emplace("ref", prev_ref);
          }

          // Record street name and distance.. TODO - need to also worry about order
          if (maneuver.street_name().size() > 0) {
            std::string name = maneuver.street_name(0);
            auto man = maneuvers.find(name);
            if (man == maneuvers.end()) {
              maneuvers[name] = distance;
            } else {
              man->second += distance;
            }
          }

          prev_name = nr.first;
          prev_ref = nr.second;

          // Add OSRM maneuver
          step->emplace("maneuver", osrm_maneuver(maneuver, path_leg,
              shape[maneuver.begin_shape_index()], (index == 0),
              (index == leg.maneuver().size() - 1), count, mode, prev_mode));

          // Add destinations and exits
          std::string dest = destinations(maneuver);
          if (!dest.empty()) {
            step->emplace("destinations", dest);
          }
          std::string ex = exits(maneuver);
          if (!ex.empty()) {
            step->emplace("exits", ex);
          }

          // Add intersections
          step->emplace("intersections", intersections(maneuver, path_leg, shape, count));

          // Add step
          steps->emplace_back(step);
          prev_mode = mode;

          index++;
        }

        // Add distance, duration, weight, and summary
        // Get a summary based on longest maneuvers.
        std::string summary = "TODO";  // Form summary from longest maneuvers?
        float duration = leg.summary().time();
        float distance = leg.summary().length() * 1000.0f;
        output_leg->emplace("summary", summary);
        output_leg->emplace("distance", json::fp_t{distance, 1});
        output_leg->emplace("duration", json::fp_t{duration, 1});
        output_leg->emplace("weight", json::fp_t{duration, 1});

        // Add steps to the leg
        output_leg->emplace("steps", steps);
        output_legs->emplace_back(output_leg);
        path_leg++;
      }
      return output_legs;
    }

    // Serialize route response in OSRM compatible format.
    // Inputs are:
    //     directions options
    //     TripPath protocol buffer
    //     TripDirections protocol buffer
    std::string serialize(const valhalla::odin::DirectionsOptions& directions_options,
                          const std::list<TripPath>& path_legs,
                          const std::list<valhalla::odin::TripDirections>& legs) {
      auto json = json::map({});

      // If here then the route succeeded. Set status code to OK and serialize
      // waypoints (locations).
      std::string status("Ok");
      json->emplace("code", status);
      json->emplace("waypoints", waypoints(legs));

      // Add each route
      // TODO - alternate routes (currently Valhalla only has 1 route)
      auto routes = json::array({});

      // For each route...
      for (int i = 0; i < 1; ++i) {
        // Create a route to add to the array
        auto route = json::map({});

        // Get full shape for the route.
        route->emplace("geometry", full_shape(legs, directions_options));

        // Other route summary information
        route_summary(route, legs);

        // Serialize route legs
        route->emplace("legs", serialize_legs(legs, path_legs));

        routes->emplace_back(route);
      }
      json->emplace("routes", routes);

      std::stringstream ss;
      ss << *json;
      return ss.str();
    }
  }

  namespace valhalla_serializers {
    /*
    valhalla output looks like this:
    {
        "trip":
    {
        "status": 0,
        "locations": [
           {
            "longitude": -76.4791,
            "latitude": 40.4136,
             "stopType": 0
           },
           {
            "longitude": -76.5352,
            "latitude": 40.4029,
            "stopType": 0
           }
         ],
        "units": "kilometers"
        "summary":
    {
        "distance": 4973,
        "time": 325
    },
    "legs":
    [
      {
          "summary":
      {
          "distance": 4973,
          "time": 325
      },
      "maneuvers":
      [
        {
            "beginShapeIndex": 0,
            "distance": 633,
            "writtenInstruction": "Start out going west on West Market Street.",
            "streetNames":
            [
                "West Market Street"
            ],
            "type": 1,
            "time": 41
        },
        {
            "beginShapeIndex": 7,
            "distance": 4340,
            "writtenInstruction": "Continue onto Jonestown Road.",
            "streetNames":
            [
                "Jonestown Road"
            ],
            "type": 8,
            "time": 284
        },
        {
            "beginShapeIndex": 40,
            "distance": 0,
            "writtenInstruction": "You have arrived at your destination.",
            "type": 4,
            "time": 0
        }
    ],
    "shape": "gysalAlg|zpC~Clt@tDtx@hHfaBdKl{BrKbnApGro@tJrz@jBbQj@zVt@lTjFnnCrBz}BmFnoB]pHwCvm@eJxtATvXTnfAk@|^z@rGxGre@nTpnBhBbQvXduCrUr`Edd@naEja@~gAhk@nzBxf@byAfm@tuCvDtOvNzi@|jCvkKngAl`HlI|}@`N`{Adx@pjE??xB|J"
    }
    ],
    "status_message": "Found route between points"
    },
    "id": "work route"
    }
    */
    using namespace std;

    json::MapPtr summary(const std::list<valhalla::odin::TripDirections>& legs){

      uint64_t time = 0;
      long double length = 0;
      AABB2<PointLL> bbox(10000.0f, 10000.0f, -10000.0f, -10000.0f);
      for(const auto& leg : legs) {
        time += static_cast<uint64_t>(leg.summary().time());
        length += leg.summary().length();

        AABB2<PointLL> leg_bbox(leg.summary().bbox().min_ll().lng(),
                                leg.summary().bbox().min_ll().lat(),
                                leg.summary().bbox().max_ll().lng(),
                                leg.summary().bbox().max_ll().lat());
        bbox.Expand(leg_bbox);
      }

      auto route_summary = json::map({});
      route_summary->emplace("time", time);
      route_summary->emplace("length", json::fp_t{length, 3});
      route_summary->emplace("min_lat", json::fp_t{bbox.miny(), 6});
      route_summary->emplace("min_lon", json::fp_t{bbox.minx(), 6});
      route_summary->emplace("max_lat", json::fp_t{bbox.maxy(), 6});
      route_summary->emplace("max_lon", json::fp_t{bbox.maxx(), 6});
      LOG_DEBUG("trip_time::" + std::to_string(time) +"s");
      return route_summary;
    }

    json::ArrayPtr locations(const std::list<valhalla::odin::TripDirections>& legs){
      auto locations = json::array({});

      int index = 0;
      for(auto leg = legs.begin(); leg != legs.end(); ++leg) {
        for(auto location = leg->location().begin() + index; location != leg->location().end(); ++location) {
          index = 1;
          auto loc = json::map({});
          if (location->type() == odin::Location_Type_kThrough) {
            loc->emplace("type", std::string("through"));
          } else {
            loc->emplace("type", std::string("break"));
          }
          loc->emplace("lat", json::fp_t{location->ll().lat(), 6});
          loc->emplace("lon",json::fp_t{location->ll().lng(), 6});
          if (!location->name().empty())
            loc->emplace("name",location->name());
          if (!location->street().empty())
            loc->emplace("street",location->street());
          if (!location->city().empty())
            loc->emplace("city",location->city());
          if (!location->state().empty())
            loc->emplace("state",location->state());
          if (!location->postal_code().empty())
            loc->emplace("postal_code",location->postal_code());
          if (!location->country().empty())
            loc->emplace("country",location->country());
          if (location->has_heading())
            loc->emplace("heading",static_cast<uint64_t>(location->heading()));
          if (!location->date_time().empty())
            loc->emplace("date_time",location->date_time());
          if (location->has_side_of_street()) {
            if (location->side_of_street() == odin::Location_SideOfStreet_kLeft)
              loc->emplace("side_of_street", std::string("left"));
            else if (location->side_of_street() == odin::Location_SideOfStreet_kRight)
              loc->emplace("side_of_street", std::string("right"));
          }
          if (location->has_original_index())
            loc->emplace("original_index",static_cast<uint64_t>(location->original_index()));

          //loc->emplace("sideOfStreet",location->side_of_street());

          locations->emplace_back(loc);
        }
      }

      return locations;
    }

    const std::unordered_map<int, std::string> vehicle_to_string {
      { static_cast<int>(TripDirections_VehicleType_kCar), "car" },
      { static_cast<int>(TripDirections_VehicleType_kMotorcycle), "motorcycle" },
      { static_cast<int>(TripDirections_VehicleType_kAutoBus), "bus" },
      { static_cast<int>(TripDirections_VehicleType_kTractorTrailer), "tractor_trailer" },
      { static_cast<int>(TripDirections_VehicleType_kMotorScooter), "motor_scooter" },
    };

    std::unordered_map<int, std::string> pedestrian_to_string {
      { static_cast<int>(TripDirections_PedestrianType_kFoot), "foot" },
      { static_cast<int>(TripDirections_PedestrianType_kWheelchair), "wheelchair" },
      { static_cast<int>(TripDirections_PedestrianType_kSegway), "segway" },
    };

    std::unordered_map<int, std::string> bicycle_to_string {
      { static_cast<int>(TripDirections_BicycleType_kRoad), "road" },
      { static_cast<int>(TripDirections_BicycleType_kCross), "cross" },
      { static_cast<int>(TripDirections_BicycleType_kHybrid), "hybrid" },
      { static_cast<int>(TripDirections_BicycleType_kMountain), "mountain" },
    };

    std::unordered_map<int, std::string> transit_to_string {
      { static_cast<int>(TripDirections_TransitType_kTram), "tram" },
      { static_cast<int>(TripDirections_TransitType_kMetro), "metro" },
      { static_cast<int>(TripDirections_TransitType_kRail), "rail" },
      { static_cast<int>(TripDirections_TransitType_kBus), "bus" },
      { static_cast<int>(TripDirections_TransitType_kFerry), "ferry" },
      { static_cast<int>(TripDirections_TransitType_kCableCar), "cable_car" },
      { static_cast<int>(TripDirections_TransitType_kGondola), "gondola" },
      { static_cast<int>(TripDirections_TransitType_kFunicular), "funicular" },
    };

    std::pair<std::string, std::string> travel_mode_type(const valhalla::odin::TripDirections_Maneuver& maneuver) {
      switch (maneuver.travel_mode()) {
        case TripDirections_TravelMode_kDrive: {
          auto i = maneuver.has_vehicle_type() ? vehicle_to_string.find(maneuver.vehicle_type()) : vehicle_to_string.cend();
          return i == vehicle_to_string.cend() ? make_pair("drive", "car") : make_pair("drive", i->second);
        }
        case TripDirections_TravelMode_kPedestrian: {
          auto i = maneuver.has_pedestrian_type() ? pedestrian_to_string.find(maneuver.pedestrian_type()) : pedestrian_to_string.cend();
          return i == pedestrian_to_string.cend() ? make_pair("pedestrian", "foot") : make_pair("pedestrian", i->second);
        }
        case TripDirections_TravelMode_kBicycle: {
          auto i = maneuver.has_bicycle_type() ? bicycle_to_string.find(maneuver.bicycle_type()) : bicycle_to_string.cend();
          return i == bicycle_to_string.cend() ? make_pair("bicycle", "road") : make_pair("bicycle", i->second);
        }
        case TripDirections_TravelMode_kTransit: {
          auto i = maneuver.has_transit_type() ? transit_to_string.find(maneuver.transit_type()) : transit_to_string.cend();
          return i == transit_to_string.cend() ? make_pair("transit", "rail") : make_pair("transit", i->second);
        }
      }
    }

    json::ArrayPtr legs(const std::list<valhalla::odin::TripDirections>& directions_legs){

      // TODO: multiple legs.
      auto legs = json::array({});
      for(const auto& directions_leg : directions_legs) {
        auto leg = json::map({});
        auto summary = json::map({});
        auto maneuvers = json::array({});

        for(const auto& maneuver : directions_leg.maneuver()) {

          auto man = json::map({});

          // Maneuver type
          man->emplace("type", static_cast<uint64_t>(maneuver.type()));

          // Instruction and verbal instructions
          man->emplace("instruction", maneuver.text_instruction());
          if (maneuver.has_verbal_transition_alert_instruction()) {
            man->emplace("verbal_transition_alert_instruction",
                         maneuver.verbal_transition_alert_instruction());
          }
          if (maneuver.has_verbal_pre_transition_instruction()) {
            man->emplace("verbal_pre_transition_instruction",
                         maneuver.verbal_pre_transition_instruction());
          }
          if (maneuver.has_verbal_post_transition_instruction()) {
            man->emplace("verbal_post_transition_instruction",
                         maneuver.verbal_post_transition_instruction());
          }

          // Set street names
          if (maneuver.street_name_size() > 0) {
            auto street_names = json::array({});
            for (int i = 0; i < maneuver.street_name_size(); i++)
              street_names->emplace_back(maneuver.street_name(i));
            man->emplace("street_names", std::move(street_names));
          }

          // Set begin street names
          if (maneuver.begin_street_name_size() > 0) {
            auto begin_street_names = json::array({});
            for (int i = 0; i < maneuver.begin_street_name_size(); i++)
              begin_street_names->emplace_back(maneuver.begin_street_name(i));
            man->emplace("begin_street_names", std::move(begin_street_names));
          }

          // Time, length, and shape indexes
          man->emplace("time", static_cast<uint64_t>(maneuver.time()));
          man->emplace("length", json::fp_t{maneuver.length(), 3});
          man->emplace("begin_shape_index", static_cast<uint64_t>(maneuver.begin_shape_index()));
          man->emplace("end_shape_index", static_cast<uint64_t>(maneuver.end_shape_index()));

          // Portions toll and rough
          if (maneuver.portions_toll())
            man->emplace("toll", maneuver.portions_toll());
          if (maneuver.portions_unpaved())
            man->emplace("rough", maneuver.portions_unpaved());

          // Process sign
          if (maneuver.has_sign()) {
            auto sign = json::map({});

            // Process exit number
            if (maneuver.sign().exit_number_elements_size() > 0) {
              auto exit_number_elements = json::array({});
              for (int i = 0; i < maneuver.sign().exit_number_elements_size();
                  ++i) {
                auto exit_number_element = json::map({});

                // Add the exit number text
                exit_number_element->emplace(
                    "text", maneuver.sign().exit_number_elements(i).text());

                // Add the exit number consecutive count only if greater than zero
                if (maneuver.sign().exit_number_elements(i).consecutive_count() > 0) {
                  exit_number_element->emplace(
                      "consecutive_count",static_cast<uint64_t>(
                          maneuver.sign().exit_number_elements(i).consecutive_count()));
                }

                exit_number_elements->emplace_back(exit_number_element);
              }
              sign->emplace("exit_number_elements",
                            std::move(exit_number_elements));
            }

            // Process exit branch
            if (maneuver.sign().exit_branch_elements_size() > 0) {
              auto exit_branch_elements = json::array({});
              for (int i = 0; i < maneuver.sign().exit_branch_elements_size();
                  ++i) {
                auto exit_branch_element = json::map({});

                // Add the exit branch text
                exit_branch_element->emplace(
                    "text", maneuver.sign().exit_branch_elements(i).text());

                // Add the exit branch consecutive count only if greater than zero
                if (maneuver.sign().exit_branch_elements(i).consecutive_count() > 0) {
                  exit_branch_element->emplace(
                      "consecutive_count",static_cast<uint64_t>(
                          maneuver.sign().exit_branch_elements(i).consecutive_count()));
                }

                exit_branch_elements->emplace_back(exit_branch_element);
              }
              sign->emplace("exit_branch_elements",
                            std::move(exit_branch_elements));
            }

            // Process exit toward
            if (maneuver.sign().exit_toward_elements_size() > 0) {
              auto exit_toward_elements = json::array({});
              for (int i = 0; i < maneuver.sign().exit_toward_elements_size();
                  ++i) {
                auto exit_toward_element = json::map({});

                // Add the exit toward text
                exit_toward_element->emplace(
                    "text", maneuver.sign().exit_toward_elements(i).text());

                // Add the exit toward consecutive count only if greater than zero
                if (maneuver.sign().exit_toward_elements(i).consecutive_count() > 0) {
                  exit_toward_element->emplace(
                      "consecutive_count",static_cast<uint64_t>(
                          maneuver.sign().exit_toward_elements(i).consecutive_count()));
                }

                exit_toward_elements->emplace_back(exit_toward_element);
              }
              sign->emplace("exit_toward_elements",
                            std::move(exit_toward_elements));
            }

            // Process exit name
            if (maneuver.sign().exit_name_elements_size() > 0) {
              auto exit_name_elements = json::array({});
              for (int i = 0; i < maneuver.sign().exit_name_elements_size();
                  ++i) {
                auto exit_name_element = json::map({});

                // Add the exit name text
                exit_name_element->emplace(
                    "text", maneuver.sign().exit_name_elements(i).text());

                // Add the exit name consecutive count only if greater than zero
                if (maneuver.sign().exit_name_elements(i).consecutive_count() > 0) {
                  exit_name_element->emplace(
                      "consecutive_count",static_cast<uint64_t>(
                          maneuver.sign().exit_name_elements(i).consecutive_count()));
                }

                exit_name_elements->emplace_back(exit_name_element);
              }
              sign->emplace("exit_name_elements",
                            std::move(exit_name_elements));
            }

            man->emplace("sign", std::move(sign));
          }

          // Roundabout count
          if (maneuver.has_roundabout_exit_count()) {
            man->emplace("roundabout_exit_count", static_cast<uint64_t>(maneuver.roundabout_exit_count()));
          }

          // Depart and arrive instructions
          if (maneuver.has_depart_instruction()) {
            man->emplace("depart_instruction", maneuver.depart_instruction());
          }
          if (maneuver.has_verbal_depart_instruction()) {
            man->emplace("verbal_depart_instruction", maneuver.verbal_depart_instruction());
          }
          if (maneuver.has_arrive_instruction()) {
            man->emplace("arrive_instruction", maneuver.arrive_instruction());
          }
          if (maneuver.has_verbal_arrive_instruction()) {
            man->emplace("verbal_arrive_instruction", maneuver.verbal_arrive_instruction());
          }

          // Process transit route
          if (maneuver.has_transit_info()) {
            const auto& transit_info = maneuver.transit_info();
            auto json_transit_info = json::map({});

            if (transit_info.has_onestop_id()) {
              json_transit_info->emplace("onestop_id", transit_info.onestop_id());
              valhalla::midgard::logging::Log("transit_route_stopid::" + transit_info.onestop_id(), " [ANALYTICS] ");
            }
            if (transit_info.has_short_name()) {
              json_transit_info->emplace("short_name", transit_info.short_name());
            }
            if (transit_info.has_long_name()) {
              json_transit_info->emplace("long_name", transit_info.long_name());
            }
            if (transit_info.has_headsign()) {
              json_transit_info->emplace("headsign", transit_info.headsign());
            }
            if (transit_info.has_color()) {
              json_transit_info->emplace("color", static_cast<uint64_t>(transit_info.color()));
            }
            if (transit_info.has_text_color()) {
              json_transit_info->emplace("text_color", static_cast<uint64_t>(transit_info.text_color()));
            }
            if (transit_info.has_description()) {
              json_transit_info->emplace("description", transit_info.description());
            }
            if (transit_info.has_operator_onestop_id()) {
              json_transit_info->emplace("operator_onestop_id", transit_info.operator_onestop_id());
            }
            if (transit_info.has_operator_name()) {
              json_transit_info->emplace("operator_name", transit_info.operator_name());
            }
            if (transit_info.has_operator_url()) {
              json_transit_info->emplace("operator_url", transit_info.operator_url());
            }

            // Add transit stops
            if (transit_info.transit_stops().size() > 0) {
              auto json_transit_stops = json::array({});
              for (const auto& transit_stop : transit_info.transit_stops()) {
                auto json_transit_stop = json::map({});

                // type
                if (transit_stop.has_type()) {
                  if (transit_stop.type() == TransitPlatformInfo_Type_kStation) {
                    json_transit_stop->emplace("type", std::string("station"));
                  } else {
                    json_transit_stop->emplace("type", std::string("stop"));
                  }
                }

                // onestop_id - using the station onestop_id
                if (transit_stop.has_station_onestop_id()) {
                    json_transit_stop->emplace("onestop_id", transit_stop.station_onestop_id());
                    valhalla::midgard::logging::Log("transit_stopid::" + transit_stop.station_onestop_id(), " [ANALYTICS] ");
                }

                // name - using the station name
                if (transit_stop.has_station_name()) {
                    json_transit_stop->emplace("name", transit_stop.station_name());
                }

                // arrival_date_time
                if (transit_stop.has_arrival_date_time()) {
                    json_transit_stop->emplace("arrival_date_time", transit_stop.arrival_date_time());
                }

                // departure_date_time
                if (transit_stop.has_departure_date_time()) {
                    json_transit_stop->emplace("departure_date_time", transit_stop.departure_date_time());
                }

                // assumed_schedule
                if (transit_stop.has_assumed_schedule()) {
                    json_transit_stop->emplace("assumed_schedule", transit_stop.assumed_schedule());
                }

                // latitude and longitude
                if (transit_stop.has_ll()) {
                    json_transit_stop->emplace("lat", json::fp_t{transit_stop.ll().lat(), 6});
                    json_transit_stop->emplace("lon",json::fp_t{transit_stop.ll().lng(), 6});
                }

                json_transit_stops->emplace_back(json_transit_stop);

              }
              json_transit_info->emplace("transit_stops",
                                          std::move(json_transit_stops));
            }

            man->emplace("transit_info", std::move(json_transit_info));
          }

          if (maneuver.verbal_multi_cue())
            man->emplace("verbal_multi_cue", maneuver.verbal_multi_cue());

          // Travel mode
          auto mode_type = travel_mode_type(maneuver);
          man->emplace("travel_mode", mode_type.first);

          // Travel type
          man->emplace("travel_type", mode_type.second);

          //  man->emplace("hasGate", maneuver.);
          //  man->emplace("hasFerry", maneuver.);
          //“portionsTollNote” : “<portionsTollNote>”,
          //“portionsUnpavedNote” : “<portionsUnpavedNote>”,
          //“gateAccessRequiredNote” : “<gateAccessRequiredNote>”,
          //“checkFerryInfoNote” : “<checkFerryInfoNote>”
          maneuvers->emplace_back(man);

        }
        if (directions_leg.maneuver_size() > 0) {
          leg->emplace("maneuvers", maneuvers);
        }
        summary->emplace("time", static_cast<uint64_t>(directions_leg.summary().time()));
        summary->emplace("length", json::fp_t{directions_leg.summary().length(), 3});
        summary->emplace("min_lat", json::fp_t{directions_leg.summary().bbox().min_ll().lat(), 6});
        summary->emplace("min_lon",json::fp_t{directions_leg.summary().bbox().min_ll().lng(), 6});
        summary->emplace("max_lat", json::fp_t{directions_leg.summary().bbox().max_ll().lat(), 6});
        summary->emplace("max_lon",json::fp_t{directions_leg.summary().bbox().max_ll().lng(), 6});
        leg->emplace("summary",summary);
        leg->emplace("shape", directions_leg.shape());

        legs->emplace_back(leg);
      }
      return legs;
    }

    std::string serialize(const valhalla::odin::DirectionsOptions& directions_options,
                   const std::list<valhalla::odin::TripDirections>& directions_legs) {
      //build up the json object
      auto json = json::map
      ({
        {"trip", json::map
          ({
            {"locations", locations(directions_legs)},
            {"summary", summary(directions_legs)},
            {"legs", legs(directions_legs)},
            {"status_message", string("Found route between points")}, //found route between points OR cannot find route between points
            {"status", static_cast<uint64_t>(0)}, //0 success
            {"units", valhalla::odin::DirectionsOptions::Units_Name(directions_options.units())},
            {"language", directions_options.language()}
          })
        }
      });
      if (directions_options.has_id())
        json->emplace("id", directions_options.id());

      std::stringstream ss;
      ss << *json;
      return ss.str();
    }
  }



  void jsonToProtoLocation (const rapidjson::Value& json_location, Route::Location* proto_location) {
    // Set the lat
    auto lat_iter = json_location.FindMember("lat");
    if (lat_iter != json_location.MemberEnd()) {
      if (!lat_iter->value.IsFloat()) {
        throw std::runtime_error ("lat is not a float.");
      }
      proto_location->set_lat(lat_iter->value.GetFloat());
    }

    // Set the lon
    auto lon_iter = json_location.FindMember("lon");
    if (lon_iter != json_location.MemberEnd()) {
      if (!lon_iter->value.IsFloat()) {
        throw std::runtime_error ("lon is not a float.");
      }
      proto_location->set_lon(lon_iter->value.GetFloat());
    }

    // Set the type
    auto type_iter = json_location.FindMember("type");
    if (type_iter != json_location.MemberEnd()) {
      if (!type_iter->value.IsString()) {
        throw std::runtime_error ("type is not a string.");
      }
      proto_location->set_type(type_iter->value.GetString());
    }

    // Set the heading
    auto heading_iter = json_location.FindMember("heading");
    if (heading_iter != json_location.MemberEnd()) {
      if (!heading_iter->value.IsUint()) {
        throw std::runtime_error ("heading is not a Uint.");
      }
      proto_location->set_heading(heading_iter->value.GetUint());
    }

    // Set the name
    auto name_iter = json_location.FindMember("name");
    if (name_iter != json_location.MemberEnd()) {
      if (!name_iter->value.IsString()) {
        throw std::runtime_error ("name is not a string.");
      }
      proto_location->set_name(name_iter->value.GetString());
    }

    // Set the street
    auto street_iter = json_location.FindMember("street");
    if (street_iter != json_location.MemberEnd()) {
      if (!street_iter->value.IsString()) {
        throw std::runtime_error ("street is not a string.");
      }
      proto_location->set_street(street_iter->value.GetString());
    }

    // Set the city
    auto city_iter = json_location.FindMember("city");
    if (city_iter != json_location.MemberEnd()) {
      if (!city_iter->value.IsString()) {
        throw std::runtime_error ("city is not a string.");
      }
      proto_location->set_city(city_iter->value.GetString());
    }

    // Set the state
    auto state_iter = json_location.FindMember("state");
    if (state_iter != json_location.MemberEnd()) {
      if (!state_iter->value.IsString()) {
        throw std::runtime_error ("state is not a string.");
      }
      proto_location->set_state(state_iter->value.GetString());
    }

    // Set the postal_code
    auto postal_code_iter = json_location.FindMember("postal_code");
    if (postal_code_iter != json_location.MemberEnd()) {
      if (!postal_code_iter->value.IsString()) {
        throw std::runtime_error ("postal_code is not a string.");
      }
      proto_location->set_postal_code(postal_code_iter->value.GetString());
    }

    // Set the country
    auto country_iter = json_location.FindMember("country");
    if (country_iter != json_location.MemberEnd()) {
      if (!country_iter->value.IsString()) {
        throw std::runtime_error ("country is not a string.");
      }
      proto_location->set_country(country_iter->value.GetString());
    }

    // Set the date_time
    auto date_time_iter = json_location.FindMember("date_time");
    if (date_time_iter != json_location.MemberEnd()) {
      if (!date_time_iter->value.IsString()) {
        throw std::runtime_error ("date_time is not a string.");
      }
      proto_location->set_date_time(date_time_iter->value.GetString());
    }

    // Set the side_of_street
    auto side_of_street_iter = json_location.FindMember("side_of_street");
    if (side_of_street_iter != json_location.MemberEnd()) {
      if (!side_of_street_iter->value.IsString()) {
        throw std::runtime_error ("side_of_street is not a string.");
      }
      proto_location->set_side_of_street(side_of_street_iter->value.GetString());
    }

    // Set the original_index
    auto original_index_iter = json_location.FindMember("original_index");
    if (original_index_iter != json_location.MemberEnd()) {
      if (!original_index_iter->value.IsUint()) {
        throw std::runtime_error ("original_index is not a Uint.");
      }
      proto_location->set_original_index(original_index_iter->value.GetUint());
    }
  }

  void jsonToProtoSummary (const rapidjson::Value& json_summary, Route::Summary* proto_summary) {
    // Set the length
    auto length_iter = json_summary.FindMember("length");
    if (length_iter != json_summary.MemberEnd()) {
      if (!length_iter->value.IsFloat()) {
        throw std::runtime_error ("length is not a float.");
      }
      proto_summary->set_length(length_iter->value.GetFloat());
    }

    // Set the time
    auto time_iter = json_summary.FindMember("time");
    if (time_iter != json_summary.MemberEnd()) {
      if (!time_iter->value.IsUint()) {
        throw std::runtime_error ("time is not a Uint.");
      }
      proto_summary->set_time(time_iter->value.GetUint());
    }

    // Set the min_lat
    auto min_lat_iter = json_summary.FindMember("min_lat");
    if (min_lat_iter != json_summary.MemberEnd()) {
      if (!min_lat_iter->value.IsFloat()) {
        throw std::runtime_error ("min_lat is not a float.");
      }
      proto_summary->set_min_lat(min_lat_iter->value.GetFloat());
    }

    // Set the min_lon
    auto min_lon_iter = json_summary.FindMember("min_lon");
    if (min_lon_iter != json_summary.MemberEnd()) {
      if (!min_lon_iter->value.IsFloat()) {
        throw std::runtime_error ("min_lon is not a float.");
      }
      proto_summary->set_min_lon(min_lon_iter->value.GetFloat());
    }

    // Set the max_lat
    auto max_lat_iter = json_summary.FindMember("max_lat");
    if (max_lat_iter != json_summary.MemberEnd()) {
      if (!max_lat_iter->value.IsFloat()) {
        throw std::runtime_error ("max_lat is not a float.");
      }
      proto_summary->set_max_lat(max_lat_iter->value.GetFloat());
    }

    // Set the max_lon
    auto max_lon_iter = json_summary.FindMember("max_lon");
    if (max_lon_iter != json_summary.MemberEnd()) {
      if (!max_lon_iter->value.IsFloat()) {
        throw std::runtime_error ("max_lon is not a float.");
      }
      proto_summary->set_max_lon(max_lon_iter->value.GetFloat());
    }
  }

  void jsonToProtoElement (const rapidjson::Value& json_element, Route::Maneuver::Sign::Element* proto_element) {
    // Set the text
    auto text_iter = json_element.FindMember("text");
    if (text_iter != json_element.MemberEnd()) {
      if (!text_iter->value.IsString()) {
        throw std::runtime_error ("text is not a string.");
      }
      proto_element->set_text(text_iter->value.GetString());
    }

    // Set the consecutive_count
    auto consecutive_count_iter = json_element.FindMember("consecutive_count");
    if (consecutive_count_iter != json_element.MemberEnd()) {
      if (!consecutive_count_iter->value.IsUint()) {
        throw std::runtime_error ("consecutive_count is not a Uint.");
      }
      proto_element->set_consecutive_count(consecutive_count_iter->value.GetUint());
    }
  }

  void jsonToProtoSign (const rapidjson::Value& json_sign, Route::Maneuver::Sign* proto_sign) {
    // Set the exit_number_elements
    auto exit_number_elements_iter = json_sign.FindMember ("exit_number_elements");
    if (exit_number_elements_iter != json_sign.MemberEnd()) {
      if (!exit_number_elements_iter->value.IsArray()) {
        throw std::runtime_error ("exit_number_elements is not an array.");
      }
      auto proto_exit_number_elements = proto_sign->mutable_exit_number_elements();
      for (const auto& exit_number_element : exit_number_elements_iter->value.GetArray()) {
        if (!exit_number_element.IsObject()) {
          throw std::runtime_error ("exit_number_element is not an object.");
        }
        auto proto_exit_number_element = proto_exit_number_elements->Add();
        jsonToProtoElement(exit_number_element, proto_exit_number_element);
      }
    }

    // Set the exit_branch_elements
    auto exit_branch_elements_iter = json_sign.FindMember("exit_branch_elements");
    if (exit_branch_elements_iter != json_sign.MemberEnd()) {
      if (!exit_branch_elements_iter->value.IsArray()) {
        throw std::runtime_error ("exit_branch_element is not an array.");
      }
      auto proto_exit_branch_elements = proto_sign->mutable_exit_branch_elements();
      for (const auto& exit_branch_element : exit_branch_elements_iter->value.GetArray()) {
        if (!exit_branch_element.IsObject()) {
          throw std::runtime_error ("exit_branch_element is not an object.");
        }
        auto proto_exit_branch_element = proto_exit_branch_elements->Add();
        jsonToProtoElement(exit_branch_element, proto_exit_branch_element);
      }
    }

    // Set the exit_toward_elements
    auto exit_toward_elements_iter = json_sign.FindMember("exit_toward_elements");
    if (exit_toward_elements_iter != json_sign.MemberEnd()) {
      if (!exit_toward_elements_iter->value.IsArray()) {
        throw std::runtime_error ("exit_toward_element is not an array.");
      }
      auto proto_exit_toward_elements = proto_sign->mutable_exit_toward_elements();
      for (const auto& exit_toward_element : exit_toward_elements_iter->value.GetArray()) {
        if (!exit_toward_element.IsObject()) {
          throw std::runtime_error ("exit_toward_element is not an object.");
        }
        auto proto_exit_toward_element = proto_exit_toward_elements->Add();
        jsonToProtoElement(exit_toward_element, proto_exit_toward_element);
      }
    }

    // Set the exit_name_elements
    auto exit_name_elements_iter = json_sign.FindMember ("exit_name_elements");
    if (exit_name_elements_iter != json_sign.MemberEnd()) {
      if (!exit_name_elements_iter->value.IsArray()) {
        throw std::runtime_error ("exit_name_element is not an array.");
      }
      auto proto_exit_name_elements = proto_sign->mutable_exit_name_elements();
      for (const auto& exit_name_element : exit_name_elements_iter->value.GetArray()) {
        if (!exit_name_element.IsObject()) {
          throw std::runtime_error ("exit_name_element is not an object.");
        }
        auto proto_exit_name_element = proto_exit_name_elements->Add();
        jsonToProtoElement(exit_name_element, proto_exit_name_element);
      }
    }
  }

  void jsonToProtoTransitStop (const rapidjson::Value& json_transit_stop, Route::TransitStop* proto_transit_stop) {
    // Set the type
    auto type_iter = json_transit_stop.FindMember("type");
    if (type_iter != json_transit_stop.MemberEnd()) {
      if (!type_iter->value.IsString()) {
        throw std::runtime_error ("type is not a string.");
      }
      proto_transit_stop->set_type(type_iter->value.GetString());
    }

    // Set the onestop_id
    auto onestop_id_iter = json_transit_stop.FindMember("onestop_id");
    if (onestop_id_iter != json_transit_stop.MemberEnd()) {
      if (!onestop_id_iter->value.IsString()) {
        throw std::runtime_error ("onestop_id is not a string.");
      }
      proto_transit_stop->set_onestop_id(onestop_id_iter->value.GetString());
    }

    // Set the name
    auto name_iter = json_transit_stop.FindMember("name");
    if (name_iter != json_transit_stop.MemberEnd()) {
      if (!name_iter->value.IsString()) {
        throw std::runtime_error ("name is not a string.");
      }
      proto_transit_stop->set_name(name_iter->value.GetString());
    }

    // Set the arrival_date_time
    auto arrival_date_time_iter = json_transit_stop.FindMember("arrival_date_time");
    if (arrival_date_time_iter != json_transit_stop.MemberEnd()) {
      if (!arrival_date_time_iter->value.IsString()) {
        throw std::runtime_error ("arrival_date_time is not a string.");
      }
      proto_transit_stop->set_arrival_date_time(arrival_date_time_iter->value.GetString());
    }

    // Set the departure_date_time
    auto departure_date_time_iter = json_transit_stop.FindMember("departure_date_time");
    if (departure_date_time_iter != json_transit_stop.MemberEnd()) {
      if (!departure_date_time_iter->value.IsString()) {
        throw std::runtime_error ("departure_date_time is not a string.");
      }
      proto_transit_stop->set_departure_date_time(departure_date_time_iter->value.GetString());
    }

    // Set is_parent_stop
    auto is_parent_stop_iter = json_transit_stop.FindMember("is_parent_stop");
    if (is_parent_stop_iter != json_transit_stop.MemberEnd()) {
      if (!is_parent_stop_iter->value.IsBool()) {
        throw std::runtime_error ("is_parent_stop is not a bool.");
      }
      proto_transit_stop->set_is_parent_stop(is_parent_stop_iter->value.GetBool());
    }

    // Set assumed_schedule
    auto assumed_schedule_iter = json_transit_stop.FindMember("assumed_schedule");
    if (assumed_schedule_iter != json_transit_stop.MemberEnd()) {
      if (!assumed_schedule_iter->value.IsBool()) {
        throw std::runtime_error ("assumed_schedule is not a bool.");
      }
      proto_transit_stop->set_assumed_schedule(assumed_schedule_iter->value.GetBool());
    }

    // Set the lat
    auto lat_iter = json_transit_stop.FindMember("lat");
    if (lat_iter != json_transit_stop.MemberEnd()) {
      if (!lat_iter->value.IsFloat()) {
        throw std::runtime_error ("lat is not a float.");
      }
      proto_transit_stop->set_lat(lat_iter->value.GetFloat());
    }

    // Set the lon
    auto lon_iter = json_transit_stop.FindMember("lon");
    if (lon_iter != json_transit_stop.MemberEnd()) {
      if (!lon_iter->value.IsFloat()) {
        throw std::runtime_error ("lon is not a float.");
      }
      proto_transit_stop->set_lon(lon_iter->value.GetFloat());
    }
  }

  void jsonToProtoTransitInfo (const rapidjson::Value& json_transit_info, Route::TransitInfo* proto_transit_info) {
    // Set the onestop_id
    auto onestop_id_iter = json_transit_info.FindMember("onestop_id");
    if (onestop_id_iter != json_transit_info.MemberEnd()) {
      if (!onestop_id_iter->value.IsString()) {
        throw std::runtime_error ("onestop_id is not a string.");
      }
      proto_transit_info->set_onestop_id(onestop_id_iter->value.GetString());
    }

    // Set the short_name
    auto short_name_iter = json_transit_info.FindMember("short_name");
    if (short_name_iter != json_transit_info.MemberEnd()) {
      if (!short_name_iter->value.IsString()) {
        throw std::runtime_error ("short_name is not a string.");
      }
      proto_transit_info->set_short_name(short_name_iter->value.GetString());
    }

    // Set the long_name
    auto long_name_iter = json_transit_info.FindMember("long_name");
    if (long_name_iter != json_transit_info.MemberEnd()) {
      if (!long_name_iter->value.IsString()) {
        throw std::runtime_error ("long_name is not a string.");
      }
      proto_transit_info->set_long_name(long_name_iter->value.GetString());
    }

    // Set the headsign
    auto headsign_iter = json_transit_info.FindMember("headsign");
    if (headsign_iter != json_transit_info.MemberEnd()) {
      if (!headsign_iter->value.IsString()) {
        throw std::runtime_error ("headsign is not a string.");
      }
      proto_transit_info->set_headsign(headsign_iter->value.GetString());
    }

    // Set the color
    auto color_iter = json_transit_info.FindMember("color");
    if (color_iter != json_transit_info.MemberEnd()) {
      if (!color_iter->value.IsUint()) {
        throw std::runtime_error ("color is not a Uint.");
      }
      proto_transit_info->set_color(color_iter->value.GetUint());
    }

    // Set the text_color
    auto text_color_iter = json_transit_info.FindMember("text_color");
    if (text_color_iter != json_transit_info.MemberEnd()) {
      if (!text_color_iter->value.IsUint()) {
        throw std::runtime_error ("text_color is not a Uint.");
      }
      proto_transit_info->set_text_color(text_color_iter->value.GetUint());
    }

    // Set the description
    auto description_iter = json_transit_info.FindMember("description");
    if (description_iter != json_transit_info.MemberEnd()) {
      if (!description_iter->value.IsString()) {
        throw std::runtime_error ("description is not a string.");
      }
      proto_transit_info->set_description(description_iter->value.GetString());
    }

    // Set the operator_onestop_id
    auto operator_onestop_id_iter = json_transit_info.FindMember("operator_onestop_id");
    if (operator_onestop_id_iter != json_transit_info.MemberEnd()) {
      if (!operator_onestop_id_iter->value.IsString()) {
        throw std::runtime_error ("operator_onestop_id is not a string.");
      }
      proto_transit_info->set_operator_onestop_id(operator_onestop_id_iter->value.GetString());
    }

    // Set the operator_name
    auto operator_name_iter = json_transit_info.FindMember("operator_name");
    if (operator_name_iter != json_transit_info.MemberEnd()) {
      if (!operator_name_iter->value.IsString()) {
        throw std::runtime_error ("operator_name is not a string.");
      }
      proto_transit_info->set_operator_name(operator_name_iter->value.GetString());
    }

    // Set the operator_url
    auto operator_url_iter = json_transit_info.FindMember("operator_url");
    if (operator_url_iter != json_transit_info.MemberEnd()) {
      if (!operator_url_iter->value.IsString()) {
        throw std::runtime_error ("operator_url is not a string.");
      }
      proto_transit_info->set_operator_url(operator_url_iter->value.GetString());
    }

    // Set the transit_stops
    auto transit_stops_iter = json_transit_info.FindMember("transit_stops");
    if (transit_stops_iter != json_transit_info.MemberEnd()) {
      if (!transit_stops_iter->value.IsArray()) {
        throw std::runtime_error ("transit_stops is not an array.");
      }
      auto proto_transit_stops = proto_transit_info->mutable_transit_stops();
      for (const auto& transit_stop : transit_stops_iter->value.GetArray()) {
        if (!transit_stop.IsObject()) {
          throw std::runtime_error ("transit_stop is not an object.");
        }
        auto proto_transit_stop = proto_transit_stops->Add();
        jsonToProtoTransitStop(transit_stop, proto_transit_stop);
      }
    }
  }

  void jsonToProtoManeuver (const rapidjson::Value& json_maneuver, Route::Maneuver* proto_maneuver) {
    // Set the type
    auto type_iter = json_maneuver.FindMember("type");
    if (type_iter != json_maneuver.MemberEnd()) {
              if (!type_iter->value.IsUint()) {
                throw std::runtime_error ("type is not a Uint");
              }
      proto_maneuver->set_type(type_iter->value.GetUint());
    }

    // Set the instruction
    auto instruction_iter = json_maneuver.FindMember("instruction");
    if (instruction_iter != json_maneuver.MemberEnd()) {
              if (!instruction_iter->value.IsString()) {
                throw std::runtime_error ("instruction is not a string.");
              }
      proto_maneuver->set_instruction(instruction_iter->value.GetString());
    }

    // Set the street_names
    auto street_names_iter = json_maneuver.FindMember("street_names");
    if (street_names_iter != json_maneuver.MemberEnd()) {
      if (!street_names_iter->value.IsArray()) {
        throw std::runtime_error ("street_names is not an array.");
      }
      auto proto_street_names = proto_maneuver->mutable_street_names();
      for (const auto& street_name : street_names_iter->value.GetArray()) {
        if (!street_name.IsString()) {
          throw std::runtime_error ("street_name is not a string.");
        }
        auto proto_street_name = proto_street_names->Add();
        *proto_street_name = street_name.GetString();
      }
    }

    // Set the length
    auto length_iter = json_maneuver.FindMember("length");
    if (length_iter != json_maneuver.MemberEnd()) {
      if (!length_iter->value.IsFloat()) {
        throw std::runtime_error ("length is not a float.");
      }
      proto_maneuver->set_length(length_iter->value.GetFloat());
    }

    // Set the time
    auto time_iter = json_maneuver.FindMember("time");
    if (time_iter != json_maneuver.MemberEnd()) {
      if (!time_iter->value.IsUint()) {
        throw std::runtime_error ("time is not a Uint.");
      }
      proto_maneuver->set_time(time_iter->value.GetUint());
    }

    // Set the begin_cardinal_direction
    auto begin_cardinal_direction_iter = json_maneuver.FindMember("begin_cardinal_direction");
    if (begin_cardinal_direction_iter != json_maneuver.MemberEnd()) {
      if (!begin_cardinal_direction_iter->value.IsString()) {
        throw std::runtime_error ("begin_cardinal_direction is not a string.");
      }
      proto_maneuver->set_begin_cardinal_direction(begin_cardinal_direction_iter->value.GetString());
    }

    // Set the begin_heading
    auto begin_heading_iter = json_maneuver.FindMember("begin_heading");
    if (begin_heading_iter != json_maneuver.MemberEnd()) {
      if (!begin_heading_iter->value.IsUint()) {
        throw std::runtime_error ("begin_heading is not a Uint.");
      }
      proto_maneuver->set_begin_heading(begin_heading_iter->value.GetUint());
    }

    // Set the begin_shape_index
    auto begin_shape_index_iter = json_maneuver.FindMember("begin_shape_index");
    if (begin_shape_index_iter != json_maneuver.MemberEnd()) {
      if (!begin_shape_index_iter->value.IsUint()) {
        throw std::runtime_error ("begin_shape_index is not a Uint.");
      }
      proto_maneuver->set_begin_shape_index(begin_shape_index_iter->value.GetUint());
    }

    // Set the end_shape_index
    auto end_shape_index_iter = json_maneuver.FindMember("end_shape_index");
    if (end_shape_index_iter != json_maneuver.MemberEnd()) {
      if (!end_shape_index_iter->value.IsUint()) {
        throw std::runtime_error ("end_shape_index is not a Uint.");
      }
      proto_maneuver->set_end_shape_index(end_shape_index_iter->value.GetUint());
    }

    // Set toll
    auto toll_iter = json_maneuver.FindMember("toll");
    if (toll_iter != json_maneuver.MemberEnd()) {
      if (!toll_iter->value.IsBool()) {
        throw std::runtime_error ("toll is not a bool.");
      }
      proto_maneuver->set_toll(toll_iter->value.GetBool());
    }

    // Set rough
    auto rough_iter = json_maneuver.FindMember("rough");
    if (rough_iter != json_maneuver.MemberEnd()) {
      if (!rough_iter->value.IsBool()) {
        throw std::runtime_error ("rough is not a bool.");
      }
      proto_maneuver->set_rough(rough_iter->value.GetBool());
    }

    // Set the verbal_transition_alert_instruction
    auto verbal_transition_alert_instruction_iter = json_maneuver.FindMember("verbal_transition_alert_instruction");
    if (verbal_transition_alert_instruction_iter != json_maneuver.MemberEnd()) {
      if (!verbal_transition_alert_instruction_iter->value.IsString()) {
        throw std::runtime_error ("verbal_transition_alert_instruction is not a string.");
      }
      proto_maneuver->set_verbal_transition_alert_instruction(verbal_transition_alert_instruction_iter->value.GetString());
    }

    // Set the verbal_pre_transition_instruction
    auto verbal_pre_transition_instruction_iter = json_maneuver.FindMember("verbal_pre_transition_instruction");
    if (verbal_pre_transition_instruction_iter != json_maneuver.MemberEnd()) {
      if (!verbal_pre_transition_instruction_iter->value.IsString()) {
        throw std::runtime_error ("verbal_pre_transition_instruction is not a string.");
      }
      proto_maneuver->set_verbal_pre_transition_instruction(verbal_pre_transition_instruction_iter->value.GetString());
    }

    // Set the verbal_post_transition_instruction
    auto verbal_post_transition_instruction_iter = json_maneuver.FindMember("verbal_post_transition_instruction");
    if (verbal_post_transition_instruction_iter != json_maneuver.MemberEnd()) {
      if (!verbal_post_transition_instruction_iter->value.IsString()) {
        throw std::runtime_error ("verbal_post_transition_instruction is not a string.");
      }
      proto_maneuver->set_verbal_post_transition_instruction(verbal_post_transition_instruction_iter->value.GetString());
    }

    // Set the begin_street_names
    auto begin_street_names_iter = json_maneuver.FindMember("begin_street_names");
    if (begin_street_names_iter != json_maneuver.MemberEnd()) {
      if (!begin_street_names_iter->value.IsArray()) {
        throw std::runtime_error ("begin_street_names is not an array.");
      }
      auto proto_begin_street_names = proto_maneuver->mutable_begin_street_names();
      for (const auto& begin_street_name : begin_street_names_iter->value.GetArray()) {
        if (!begin_street_name.IsString()) {
          throw std::runtime_error ("begin_street_name is not a string.");
        }
        auto proto_begin_street_name = proto_begin_street_names->Add();
        *proto_begin_street_name = begin_street_name.GetString();
      }
    }

    // Set the sign
    auto sign_iter = json_maneuver.FindMember ("sign");
    if (sign_iter != json_maneuver.MemberEnd()) {
      if (!sign_iter->value.IsObject()) {
        throw std::runtime_error ("sign is not an object.");
      }
      jsonToProtoSign (sign_iter->value, proto_maneuver->mutable_sign());
    }

    // Set the roundabout_exit_count
    auto roundabout_exit_count_iter = json_maneuver.FindMember("roundabout_exit_count");
    if (roundabout_exit_count_iter != json_maneuver.MemberEnd()) {
      if (!roundabout_exit_count_iter->value.IsUint()) {
        throw std::runtime_error ("roundabout_exit_count is not a Uint.");
      }
      proto_maneuver->set_roundabout_exit_count(roundabout_exit_count_iter->value.GetUint());
    }

    // Set the depart_instruction
    auto depart_instruction_iter = json_maneuver.FindMember("depart_instruction");
    if (depart_instruction_iter != json_maneuver.MemberEnd()) {
      if (!depart_instruction_iter->value.IsString()) {
        throw std::runtime_error ("depart_instruction is not a string.");
      }
      proto_maneuver->set_depart_instruction(depart_instruction_iter->value.GetString());
    }

    // Set the verbal_depart_instruction
    auto verbal_depart_instruction_iter = json_maneuver.FindMember("verbal_depart_instruction");
    if (verbal_depart_instruction_iter != json_maneuver.MemberEnd()) {
      if (!verbal_depart_instruction_iter->value.IsString()) {
        throw std::runtime_error ("verbal_depart_instruction is not a string.");
      }
      proto_maneuver->set_verbal_depart_instruction(verbal_depart_instruction_iter->value.GetString());
    }

    // Set the arrive_instruction
    auto arrive_instruction_iter = json_maneuver.FindMember("arrive_instruction");
    if (arrive_instruction_iter != json_maneuver.MemberEnd()) {
      if (!arrive_instruction_iter->value.IsString()) {
        throw std::runtime_error ("arrive_instruction is not a string.");
      }
      proto_maneuver->set_arrive_instruction(arrive_instruction_iter->value.GetString());
    }

    // Set the verbal_arrive_instruction
    auto verbal_arrive_instruction_iter = json_maneuver.FindMember("verbal_arrive_instruction");
    if (verbal_arrive_instruction_iter != json_maneuver.MemberEnd()) {
      if (!verbal_arrive_instruction_iter->value.IsString()) {
        throw std::runtime_error ("verbal_arrive_instruction is not a string.");
      }
      proto_maneuver->set_verbal_arrive_instruction(verbal_arrive_instruction_iter->value.GetString());
    }

    // Set the transit_info
    auto transit_info_iter = json_maneuver.FindMember("transit_info");
    if (transit_info_iter != json_maneuver.MemberEnd()) {
      if (!transit_info_iter->value.IsObject()) {
        throw std::runtime_error ("transit_info is not an object.");
      }
      jsonToProtoTransitInfo (transit_info_iter->value, proto_maneuver->mutable_transit_info());
    }

    // Set verbal_multi_cue
    auto verbal_multi_cue_iter = json_maneuver.FindMember("verbal_multi_cue");
    if (verbal_multi_cue_iter != json_maneuver.MemberEnd()) {
      if (!verbal_multi_cue_iter->value.IsBool()) {
        throw std::runtime_error ("verbal_multi_cue is not a bool.");
      }
      proto_maneuver->set_verbal_multi_cue(verbal_multi_cue_iter->value.GetBool());
    }

    // Set the travel_mode
    auto travel_mode_iter = json_maneuver.FindMember("travel_mode");
    if (travel_mode_iter != json_maneuver.MemberEnd()) {
      if (!travel_mode_iter->value.IsString()) {
        throw std::runtime_error ("travel_mode is not a string.");
      }
      proto_maneuver->set_travel_mode(travel_mode_iter->value.GetString());
    }

    // Set the travel_type
    auto travel_type_iter = json_maneuver.FindMember("travel_type");
    if (travel_type_iter != json_maneuver.MemberEnd()) {
      if (!travel_type_iter->value.IsString()) {
        throw std::runtime_error ("travel_type is not a string.");
      }
      proto_maneuver->set_travel_type(travel_type_iter->value.GetString());
    }
  }

  void jsonToProtoLeg (const rapidjson::Value& json_leg, Route::Leg* proto_leg) {
    // Set the summary
    auto summary_iter = json_leg.FindMember("summary");
    if (summary_iter != json_leg.MemberEnd()) {
      if (!summary_iter->value.IsObject()) {
        throw std::runtime_error ("summary is not an object.");
      }
      jsonToProtoSummary (summary_iter->value, proto_leg->mutable_summary());
    }

    // Set the maneuvers
    auto maneuvers_iter = json_leg.FindMember("maneuvers");
    if(maneuvers_iter != json_leg.MemberEnd()) {
      if (!maneuvers_iter->value.IsArray()) {
        throw std::runtime_error ("maneuvers is not an array.");
      }
      auto proto_maneuvers = proto_leg->mutable_maneuvers();
      for (const auto& maneuver : maneuvers_iter->value.GetArray()) {
        if (!maneuver.IsObject()) {
          throw std::runtime_error ("maneuver is not an object.");
        }
        auto proto_maneuver = proto_maneuvers->Add();
        jsonToProtoManeuver (maneuver, proto_maneuver);
      }
    }

    // Set the shape
    auto shape_iter = json_leg.FindMember("shape");
    if (shape_iter != json_leg.MemberEnd()) {
      if (!shape_iter->value.IsString()) {
        throw std::runtime_error ("shape is not a string.");
      }
      proto_leg->set_shape(shape_iter->value.GetString());
    }
  }


  /**
   * Returns GPX formatted route responses given the legs of the route
   * @param  legs  The legs of the route
   * @return the gpx string
   */
  std::string pathToGPX(const std::list<odin::TripPath>& legs) {
    //start the gpx, we'll use 6 digits of precision
    std::stringstream gpx;
    gpx << std::setprecision(6) << std::fixed;
    gpx << R"(<?xml version="1.0" encoding="UTF-8" standalone="no"?><gpx version="1.1" creator="libvalhalla"><metadata/>)";

    //for each leg
    for(const auto& leg : legs) {
      //decode the shape for this leg
      auto wpts = midgard::decode<std::vector<PointLL>>(leg.shape());

      //throw the shape points in as way points
      //TODO: add time to each, need transition time at nodes
      for(const auto& wpt : wpts)
        gpx << R"(<wpt lon=")" << wpt.first << R"(" lat=")" << wpt.second << R"("></wpt>)";

      //throw the intersections in as route points
      //TODO: add time to each, need transition time at nodes
      gpx << "<rte>";
      uint64_t last_id = -1;
      for(const auto& node : leg.node()) {
        //if this isnt the last node we want the begin shape index of the edge
        size_t shape_idx = wpts.size() - 1;
        if(node.has_edge()) {
          last_id = node.edge().way_id();
          shape_idx = node.edge().begin_shape_index();
        }

        //output this intersection (note that begin and end points may not be intersections)
        const auto& rtept = wpts[shape_idx];
        gpx << R"(<rtept lon=")" << rtept.first << R"(" lat=")" << rtept.second << R"(">)"
            << "<name>" << last_id << "</name></rtept>";
      }
      gpx << "</rte>";
    }

    //give it back as a string
    gpx << "</gpx>";
    return gpx.str();
  }
}


namespace valhalla {
  namespace tyr {

    std::string serializeDirections(const valhalla_request_t& request,
        const std::list<TripPath>& path_legs,
        const std::list<TripDirections>& directions_legs) {
      //serialize them
      switch(request.options.format()) {
        case DirectionsOptions_Format_osrm:
          return osrm_serializers::serialize(request.options, path_legs, directions_legs);
        case DirectionsOptions_Format_gpx:
          return pathToGPX(path_legs);
        case DirectionsOptions_Format_json:
          return valhalla_serializers::serialize(request.options, directions_legs);
        default:
          throw;
      }
    }

    void jsonToProtoRoute (const std::string& json_route, Route& proto_route) {
      rapidjson::Document d;
      d.Parse (json_route.c_str());
      if (d.HasParseError())
        throw std::runtime_error ("String to document parsing failed.");

      // Grab the trip object from JSON
      auto json_trip_iter = d.FindMember("trip");
      if (json_trip_iter == d.MemberEnd()) {
        return;
      } else if (!json_trip_iter->value.IsObject()) {
        throw std::runtime_error ("trip is not an object.");
      }

      if (proto_route.has_trip())
        proto_route.clear_trip();

      // Get the empty trip object and start setting it's fields
      Route::Trip* proto_trip = proto_route.mutable_trip();


      // Set the locations
      auto locations_iter = json_trip_iter->value.FindMember("locations");
      if (locations_iter != json_trip_iter->value.MemberEnd()) {
        if (!locations_iter->value.IsArray()) {
          throw std::runtime_error ("locations is not an array.");
        }
        auto proto_locations = proto_trip->mutable_locations();
        for (const auto& loc : locations_iter->value.GetArray()) {
          if (!loc.IsObject()) {
            throw std::runtime_error ("location is not an object.");
          }
          auto proto_loc = proto_locations->Add();
          jsonToProtoLocation (loc, proto_loc);
        }
      }

      // Set the summary
      auto summary_iter = json_trip_iter->value.FindMember("summary");
      if (summary_iter != json_trip_iter->value.MemberEnd()) {
        if (!summary_iter->value.IsObject()) {
          throw std::runtime_error ("summary is not an object.");
        }
        jsonToProtoSummary (summary_iter->value, proto_trip->mutable_summary());
      }

      // Set the legs
      auto legs_iter = json_trip_iter->value.FindMember("legs");
      if (legs_iter != json_trip_iter->value.MemberEnd()) {
        if (!legs_iter->value.IsArray()) {
          throw std::runtime_error ("legs is not an array.");
        }
        auto proto_legs = proto_trip->mutable_legs();
        for (const auto& leg: legs_iter->value.GetArray()) {
          if (!leg.IsObject()) {
            throw std::runtime_error ("leg is not an object.");
          }
          auto proto_leg = proto_legs->Add();
          jsonToProtoLeg (leg, proto_leg);
        }
      }

      // Set the status_message
      auto status_message_iter = json_trip_iter->value.FindMember("status_message");
      if (status_message_iter != json_trip_iter->value.MemberEnd()) {
        if (!status_message_iter->value.IsString()) {
          throw std::runtime_error ("status_message is not a string.");
        }
        proto_trip->set_status_message(status_message_iter->value.GetString());
      }

      // Set the status
      auto status_iter = json_trip_iter->value.FindMember("status");
      if (status_iter != json_trip_iter->value.MemberEnd()) {
        if (!status_iter->value.IsUint()) {
          throw std::runtime_error ("status is not a Uint.");
        }
        proto_trip->set_status(status_iter->value.GetUint());
      }

      // Set the units
      auto units_iter = json_trip_iter->value.FindMember("units");
      if (units_iter != json_trip_iter->value.MemberEnd()) {
        if (!units_iter->value.IsString()) {
          throw std::runtime_error ("units is not a string.");
        }
        proto_trip->set_units(units_iter->value.GetString());
      }

      // Set the language
      auto language_iter = json_trip_iter->value.FindMember("language");
      if (language_iter != json_trip_iter->value.MemberEnd()) {
        if (!language_iter->value.IsString()) {
          throw std::runtime_error ("language is not a string.");
        }
        proto_trip->set_language(language_iter->value.GetString());
      }

      // Set the id
      auto id_iter = json_trip_iter->value.FindMember("id");
      if (id_iter != json_trip_iter->value.MemberEnd()) {
        if (!id_iter->value.IsString()) {
          throw std::runtime_error ("id is not a string.");
        }
        proto_trip->set_id(id_iter->value.GetString());
      }
    }

  }
}<|MERGE_RESOLUTION|>--- conflicted
+++ resolved
@@ -569,15 +569,12 @@
 
           if (count > 1 && road_ends) {
             maneuver_type = "end of road";
-<<<<<<< HEAD
           } else if (false_node && new_name) {
             maneuver_type = "new_name";
           } else {
             maneuver_type = "turn";
           }
-=======
           } else maneuver_type = "turn";
->>>>>>> f0e4e683
         }
       }
       osrm_man->emplace("type", maneuver_type);
