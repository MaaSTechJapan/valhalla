#include <iostream>
#include <string>
#include <vector>
#include <queue>
#include <tuple>
#include <cmath>
#include <boost/program_options.hpp>
#include <boost/property_tree/ptree.hpp>
#include <boost/property_tree/json_parser.hpp>
#include <boost/optional.hpp>
#include <boost/format.hpp>

#include "config.h"

#include <valhalla/baldr/graphreader.h>
#include <valhalla/baldr/pathlocation.h>
#include <valhalla/loki/search.h>
#include <valhalla/sif/costfactory.h>
#include <valhalla/odin/directionsbuilder.h>
#include <valhalla/odin/util.h>
#include <valhalla/proto/trippath.pb.h>
#include <valhalla/proto/tripdirections.pb.h>
#include <valhalla/proto/directions_options.pb.h>
#include <valhalla/midgard/logging.h>
#include <valhalla/midgard/distanceapproximator.h>
#include "thor/pathalgorithm.h"
#include "thor/bidirectional_astar.h"
#include "thor/trippathbuilder.h"

using namespace valhalla::midgard;
using namespace valhalla::baldr;
using namespace valhalla::loki;
using namespace valhalla::odin;
using namespace valhalla::sif;
using namespace valhalla::thor;

namespace bpo = boost::program_options;

namespace {
  class PathStatistics {
    std::pair<float, float> origin;
    std::pair<float, float> destination;
    std::string success;
    uint32_t passes;
    uint32_t runtime;
    uint32_t trip_time;
    float trip_dist;
    float arc_dist;
    uint32_t manuevers;

  public:
    PathStatistics (std::pair<float, float> p1, std::pair<float, float> p2)
      : origin(p1), destination(p2), success("false"),
        passes(0), runtime(), trip_time(),
        trip_dist(), arc_dist(), manuevers() { }

    void setSuccess(std::string s) { success = s; }
    void incPasses(void) { ++passes; }
    void addRuntime(uint32_t msec) { runtime += msec; }
    void setTripTime(uint32_t t) { trip_time = t; }
    void setTripDist(float d) { trip_dist = d; }
    void setArcDist(float d) { arc_dist = d; }
    void setManuevers(uint32_t n) { manuevers = n; }
    void log() {
      valhalla::midgard::logging::Log(
        (boost::format("%f,%f,%f,%f,%s,%d,%d,%d,%f,%f,%d")
          % origin.first % origin.second % destination.first % destination.second
          % success % passes % runtime % trip_time % trip_dist % arc_dist % manuevers).str(),
        " [STATISTICS] ");
    }
  };
}

/**
 * Test a single path from origin to destination.
 */
TripPath PathTest(GraphReader& reader, const PathLocation& origin,
                  const PathLocation& dest, PathAlgorithm* pathalgorithm,
                  const std::shared_ptr<DynamicCost>* mode_costing,
                  const TravelMode mode, PathStatistics& data,
                  bool multi_run, uint32_t iterations) {
  auto t1 = std::chrono::high_resolution_clock::now();
  std::vector<PathInfo> pathedges;
  pathedges = pathalgorithm->GetBestPath(origin, dest, reader, mode_costing, mode);
  cost_ptr_t cost = mode_costing[static_cast<uint32_t>(mode)];
  data.incPasses();
  if (pathedges.size() == 0) {
    if (cost->AllowMultiPass()) {
      LOG_INFO("Try again with relaxed hierarchy limits");
      pathalgorithm->Clear();
      cost->RelaxHierarchyLimits(16.0f);
      pathedges = pathalgorithm->GetBestPath(origin, dest, reader, mode_costing, mode);
      data.incPasses();
    }
  }
  if (pathedges.size() == 0) {
    cost->DisableHighwayTransitions();
    pathalgorithm->Clear();
    pathedges = pathalgorithm->GetBestPath(origin, dest, reader, mode_costing, mode);
    data.incPasses();
    if (pathedges.size() == 0) {
      // Return an empty trip path
      return TripPath();
    }
  }
  auto t2 = std::chrono::high_resolution_clock::now();
  uint32_t msecs = std::chrono::duration_cast<std::chrono::milliseconds>(t2 - t1).count();
  LOG_INFO("PathAlgorithm GetBestPath took " + std::to_string(msecs) + " ms");

  // Form trip path
  t1 = std::chrono::high_resolution_clock::now();
  TripPath trip_path = TripPathBuilder::Build(reader, pathedges, origin, dest);
  t2 = std::chrono::high_resolution_clock::now();
  msecs = std::chrono::duration_cast<std::chrono::milliseconds>(t2 - t1).count();
  LOG_INFO("TripPathBuilder took " + std::to_string(msecs) + " ms");

  // Time how long it takes to clear the path
  t1 = std::chrono::high_resolution_clock::now();
  pathalgorithm->Clear();
  t2 = std::chrono::high_resolution_clock::now();
  msecs = std::chrono::duration_cast<std::chrono::milliseconds>(t2 - t1).count();
  LOG_INFO("PathAlgorithm Clear took " + std::to_string(msecs) + " ms");

  // Run again to see benefits of caching
  if (multi_run) {
    uint32_t totalms = 0;
    for (uint32_t i = 0; i < iterations; i++) {
      t1 = std::chrono::high_resolution_clock::now();
      pathedges = pathalgorithm->GetBestPath(origin, dest, reader, mode_costing, mode);
      t2 = std::chrono::high_resolution_clock::now();
      totalms += std::chrono::duration_cast<std::chrono::milliseconds>(t2-t1).count();
      pathalgorithm->Clear();
    }
    msecs = totalms / iterations;
    LOG_INFO("PathAlgorithm GetBestPath average: " + std::to_string(msecs) + " ms");
  }
  return trip_path;
}

namespace std {

//TODO: maybe move this into location.h if its actually useful elsewhere than here?
std::string to_string(const valhalla::baldr::Location& l) {
  std::string s;
  for (auto address : { &l.name_, &l.street_, &l.city_, &l.state_, &l.zip_, &l
      .country_ }) {
    s.append(*address);
    s.push_back(',');
  }
  s.erase(s.end() - 1);
  return s;
}

//TODO: maybe move this into location.h if its actually useful elsewhere than here?
std::string to_json(const valhalla::baldr::Location& l) {
  std::string json = "{";
  json += "\"lat\":";
  json += std::to_string(l.latlng_.lat());

  json += ",\"lon\":";
  json += std::to_string(l.latlng_.lng());

  json += ",\"type\":\"";
  json +=
      (l.stoptype_ == valhalla::baldr::Location::StopType::THROUGH) ?
          "through" : "break";
  json += "\"";

  if (l.heading_) {
    json += ",\"heading\":";
    json += *l.heading_;
  }

  if (!l.name_.empty()) {
    json += ",\"name\":\"";
    json += l.name_;
    json += "\"";
  }

  if (!l.street_.empty()) {
    json += ",\"street\":\"";
    json += l.street_;
    json += "\"";
  }

  if (!l.city_.empty()) {
    json += ",\"city\":\"";
    json += l.city_;
    json += "\"";
  }

  if (!l.state_.empty()) {
    json += ",\"state\":\"";
    json += l.state_;
    json += "\"";
  }

  if (!l.zip_.empty()) {
    json += ",\"postal_code\":\"";
    json += l.zip_;
    json += "\"";
  }

  if (!l.country_.empty()) {
    json += ",\"country\":\"";
    json += l.country_;
    json += "\"";
  }

  json += "}";

  return json;
}

}

std::string GetFormattedTime(uint32_t seconds) {
  uint32_t hours = (uint32_t) seconds / 3600;
  uint32_t minutes = ((uint32_t) (seconds / 60)) % 60;
  std::string formattedTime = "";
  // Hours
  if (hours > 0) {
    formattedTime += std::to_string(hours);
    formattedTime += (hours == 1) ? " hour" : " hours";
    if (minutes > 0) {
      formattedTime += ", ";
    }
  }
  // Minutes
  if (minutes > 0) {
    formattedTime += std::to_string(minutes);
    formattedTime += (minutes == 1) ? " minute" : " minutes";
  }
  return formattedTime;

}

TripDirections DirectionsTest(const DirectionsOptions& directions_options,
                              TripPath& trip_path, Location origin,
                              Location destination, PathStatistics& data) {
  DirectionsBuilder directions;
  TripDirections trip_directions = directions.Build(directions_options,
                                                    trip_path);
  std::string units = (
      directions_options.units()
          == DirectionsOptions::Units::DirectionsOptions_Units_kKilometers ?
          "km" : "mi");
  int m = 1;
  valhalla::midgard::logging::Log("From: " + std::to_string(origin),
                                  " [NARRATIVE] ");
  valhalla::midgard::logging::Log("To: " + std::to_string(destination),
                                  " [NARRATIVE] ");
  valhalla::midgard::logging::Log(
      "==============================================", " [NARRATIVE] ");
  for (int i = 0; i < trip_directions.maneuver_size(); ++i) {
    const auto& maneuver = trip_directions.maneuver(i);
    valhalla::midgard::logging::Log(
        (boost::format("%d: %s | %.1f %s") % m++ % maneuver.text_instruction()
            % maneuver.length() % units).str(),
        " [NARRATIVE] ");
    if (i < trip_directions.maneuver_size() - 1)
      valhalla::midgard::logging::Log(
          "----------------------------------------------", " [NARRATIVE] ");
  }
  valhalla::midgard::logging::Log(
      "==============================================", " [NARRATIVE] ");
  valhalla::midgard::logging::Log(
      "Total time: " + GetFormattedTime(trip_directions.summary().time()),
      " [NARRATIVE] ");
  valhalla::midgard::logging::Log(
      (boost::format("Total length: %.1f %s")
          % trip_directions.summary().length() % units).str(),
      " [NARRATIVE] ");
  data.setTripTime(trip_directions.summary().time());
  data.setTripDist(trip_directions.summary().length());
  data.setManuevers(trip_directions.maneuver_size());

  return trip_directions;
}

// Main method for testing a single path
int main(int argc, char *argv[]) {
  bpo::options_description options("pathtest " VERSION "\n"
  "\n"
  " Usage: pathtest [options]\n"
  "\n"
  "pathtest is a simple command line test tool for shortest path routing. "
  "\n"
  "Use the -o and -d options OR the -j option for specifying the locations. "
  "\n"
  "\n");

  std::string origin, destination, routetype, json, config;
  bool connectivity, multi_run;
  connectivity = multi_run = false;
  uint32_t iterations;

  options.add_options()("help,h", "Print this help message.")(
      "version,v", "Print the version of this software.")(
      "origin,o",
      boost::program_options::value<std::string>(&origin),
      "Origin: lat,lng,[through|stop],[name],[street],[city/town/village],[state/province/canton/district/region/department...],[zip code],[country].")(
      "destination,d",
      boost::program_options::value<std::string>(&destination),
      "Destination: lat,lng,[through|stop],[name],[street],[city/town/village],[state/province/canton/district/region/department...],[zip code],[country].")(
      "type,t", boost::program_options::value<std::string>(&routetype),
      "Route Type: auto|bicycle|pedestrian|auto-shorter")(
      "json,j",
      boost::program_options::value<std::string>(&json),
      "JSON Example: '{\"locations\":[{\"lat\":40.748174,\"lon\":-73.984984,\"type\":\"break\",\"heading\":200,\"name\":\"Empire State Building\",\"street\":\"350 5th Avenue\",\"city\":\"New York\",\"state\":\"NY\",\"postal_code\":\"10118-0110\",\"country\":\"US\"},{\"lat\":40.749231,\"lon\":-73.968703,\"type\":\"break\",\"name\":\"United Nations Headquarters\",\"street\":\"405 East 42nd Street\",\"city\":\"New York\",\"state\":\"NY\",\"postal_code\":\"10017-3507\",\"country\":\"US\"}],\"costing\":\"auto\",\"directions_options\":{\"units\":\"miles\"}}'")
      ("connectivity", "Generate a connectivity map before testing the route.")
      ("multi-run", bpo::value<uint32_t>(&iterations), "Generate the route N additional times before exiting.")
      // positional arguments
      ("config", bpo::value<std::string>(&config), "Valhalla configuration file");


  bpo::positional_options_description pos_options;
  pos_options.add("config", 1);

  bpo::variables_map vm;

  try {
    bpo::store(
        bpo::command_line_parser(argc, argv).options(options).positional(
            pos_options).run(),
        vm);
    bpo::notify(vm);

  } catch (std::exception &e) {
    std::cerr << "Unable to parse command line options because: " << e.what()
              << "\n" << "This is a bug, please report it at " PACKAGE_BUGREPORT
              << "\n";
    return EXIT_FAILURE;
  }

  if (vm.count("help")) {
    std::cout << options << "\n";
    return EXIT_SUCCESS;
  }

  if (vm.count("version")) {
    std::cout << "pathtest " << VERSION << "\n";
    return EXIT_SUCCESS;
  }

  if (vm.count("connectivity")) {
    connectivity = true;
  }

  if (vm.count("multi-run")) {
    multi_run = true;
  }

  // Directions options
  // TODO - read options?
  DirectionsOptions directions_options;
  directions_options.set_units(
      DirectionsOptions::Units::DirectionsOptions_Units_kMiles);
  directions_options.set_language("en_US");

  Location originloc(PointLL { 0, 0 });
  Location destloc(PointLL { 0, 0 });
  // argument checking and verification
  if (vm.count("json") == 0) {
    for (auto arg : std::vector<std::string> { "origin", "destination", "type",
        "config" }) {
      if (vm.count(arg) == 0) {
        std::cerr
            << "The <"
            << arg
            << "> argument was not provided, but is mandatory when json is not provided\n\n";
        std::cerr << options << "\n";
        return EXIT_FAILURE;
      }
    }
    originloc = Location::FromCsv(origin);
    destloc = Location::FromCsv(destination);
  } else {
    std::stringstream stream;
    stream << json;
    boost::property_tree::ptree json_ptree;
    boost::property_tree::read_json(stream, json_ptree);
    std::vector<Location> locations;
    try {
      for (const auto& location : json_ptree.get_child("locations"))
        locations.emplace_back(std::move(Location::FromPtree(location.second)));
      if (locations.size() < 2)
        throw;
    } catch (...) {
      throw std::runtime_error(
          "insufficiently specified required parameter 'locations'");
    }

    originloc = locations.at(0);
    destloc = locations.at(locations.size() - 1);

    // Parse out the type of route - this provides the costing method to use
    std::string costing;
    try {
      routetype = json_ptree.get<std::string>("costing");
    } catch (...) {
      throw std::runtime_error("No edge/node costing provided");
    }

    // Grab the directions options, if they exist
    auto directions_options_ptree_ptr = json_ptree.get_child_optional(
        "directions_options");
    if (directions_options_ptree_ptr) {
      directions_options = valhalla::odin::GetDirectionsOptions(
          *directions_options_ptree_ptr);
    }
  }

  // TODO: remove after input files are transformed
#ifdef LOGGING_LEVEL_DEBUG
  std::string json_input = "-j '{\"locations\":[";
  json_input += std::to_json(originloc);
  json_input += ",";
  json_input += std::to_json(destloc);
  json_input += "],\"costing\":\"auto\",";
  json_input += "\"directions_options\":{\"units\":\"miles\"}}'";
  json_input += " --config ../conf/valhalla.json";
  valhalla::midgard::logging::Log(json_input, " [JSON_INPUT] ");
#endif

  //parse the config
  boost::property_tree::ptree pt;
  boost::property_tree::read_json(config.c_str(), pt);

  //configure logging
  boost::optional<boost::property_tree::ptree&> logging_subtree = pt
      .get_child_optional("thor.logging");
  if (logging_subtree) {
    auto logging_config = valhalla::midgard::ToMap<
        const boost::property_tree::ptree&,
        std::unordered_map<std::string, std::string> >(logging_subtree.get());
    valhalla::midgard::logging::Configure(logging_config);
  }

  //Something to hold the statistics
  PathStatistics data({originloc.latlng_.lat(), originloc.latlng_.lng()},
                      {destloc.latlng_.lat(), destloc.latlng_.lng()});

  // Distance in km
  float d1 = originloc.latlng_.Distance(destloc.latlng_) * kKmPerMeter;

  // Get something we can use to fetch tiles
  valhalla::baldr::GraphReader reader(pt.get_child("mjolnir.hierarchy"));

  auto tile_hierarchy = reader.GetTileHierarchy();
  auto local_level = tile_hierarchy.levels().rbegin()->second.level;
  auto tiles = tile_hierarchy.levels().rbegin()->second.tiles;
  uint32_t origin_tile = tiles.TileId(originloc.latlng_);
  uint32_t dest_tile = tiles.TileId(destloc.latlng_);
  if (connectivity) {
    auto t10 = std::chrono::high_resolution_clock::now();
    if (!reader.AreConnected({origin_tile, local_level, 0}, {dest_tile, local_level, 0})) {
      LOG_INFO("No tile connectivity between origin and destination.");
      data.setSuccess("no_connectivity");
      data.log();
      return EXIT_SUCCESS;
    }
    auto t20 = std::chrono::high_resolution_clock::now();
    uint32_t msecs1 =
           std::chrono::duration_cast<std::chrono::milliseconds>(t20 - t10).count();
    LOG_INFO("Tile CoverageMap took " + std::to_string(msecs1) + " ms");
    data.addRuntime(msecs1);
  }

  auto t0 = std::chrono::high_resolution_clock::now();

  // Construct costing
  CostFactory<DynamicCost> factory;
  factory.Register("auto", CreateAutoCost);
  factory.Register("auto_shorter", CreateAutoShorterCost);
  factory.Register("bus", CreateBusCost);
  factory.Register("bicycle", CreateBicycleCost);
  factory.Register("pedestrian", CreatePedestrianCost);
  factory.Register("transit", CreateTransitCost);

  // Figure out the route type
  for (auto & c : routetype)
    c = std::tolower(c);
  LOG_INFO("routetype: " + routetype);

  // Construct costing methods
  PathAlgorithm astar;
  BidirectionalAStar bd;
  MultiModalPathAlgorithm mm;

  // Get the costing method - pass the JSON configuration
  TripPath trip_path;
  TravelMode mode;
  std::shared_ptr<DynamicCost> mode_costing[4];
  PathAlgorithm* pathalgorithm;
  if (routetype == "multimodal") {
    // Create array of costing methods per mode and set initial mode to
    // pedestrian
    mode_costing[0] = factory.Create("auto",
                        pt.get_child("costing_options.auto"));
    mode_costing[1] = factory.Create("pedestrian",
                        pt.get_child("costing_options.pedestrian"));
    mode_costing[2] = factory.Create("bicycle",
                        pt.get_child("costing_options.bicycle"));
    mode_costing[3] = factory.Create("transit",
                        pt.get_child("costing_options.transit"));
    mode = TravelMode::kPedestrian;
    pathalgorithm = &mm;
  } else {
    // Assign costing method
    std::shared_ptr<DynamicCost> cost = factory.Create(
        routetype, pt.get_child("costing_options." + routetype));
    mode = cost->travelmode();
    mode_costing[static_cast<uint32_t>(mode)] = cost;

    // Choose path algorithm. Use bi-directional A* for pedestrian > 10km
    if (routetype == "pedestrian" && d1 > 10.0f) {
      pathalgorithm = (d1 > 10.0f) ? &bd : &astar;
    } else {
      pathalgorithm = &astar;
    }
  }

  // For now assume pedestrian mode at origin and destination
  auto t1 = std::chrono::high_resolution_clock::now();
  std::shared_ptr<DynamicCost> cost = mode_costing[static_cast<uint32_t>(mode)];
  PathLocation pathOrigin = Search(originloc, reader, cost->GetFilter());
  PathLocation pathDest = Search(destloc, reader, cost->GetFilter());
  auto t2 = std::chrono::high_resolution_clock::now();
  uint32_t msecs = std::chrono::duration_cast<std::chrono::milliseconds>(
                  t2 - t1).count();
  LOG_INFO("Location Processing took " + std::to_string(msecs) + " ms");

  // Get the route
  trip_path = PathTest(reader, pathOrigin, pathDest, pathalgorithm,
                       mode_costing, mode, data, multi_run, iterations);

  if (trip_path.node().size() > 0) {
    // Try the the directions
    t1 = std::chrono::high_resolution_clock::now();
    TripDirections trip_directions = DirectionsTest(directions_options, trip_path,
                                                    originloc, destloc, data);
    t2 = std::chrono::high_resolution_clock::now();
    msecs = std::chrono::duration_cast<std::chrono::milliseconds>(t2 - t1).count();
    LOG_INFO("TripDirections took " + std::to_string(msecs) + " ms");
    data.setSuccess("true");
  } else {
    // Route was unsuccessful
<<<<<<< HEAD
    data.setSuccess("false");
=======
    data.setSuccess(false);

    // Check if destinations are unreachable
    for (auto& edge : pathDest.edges()) {
      const GraphTile* tile = reader.GetGraphTile(edge.id);
      const DirectedEdge* directededge = tile->directededge(edge.id);
      LOG_INFO("Destination edge - unreachable = " + std::to_string(directededge->unreachable()));
    }
>>>>>>> b24d4eea
  }

  // Set the arc distance. Convert to miles if needed
   if (directions_options.units() == DirectionsOptions::Units::DirectionsOptions_Units_kMiles) {
     d1 *= kMilePerKm;
   }
   data.setArcDist(d1);

  // Time all stages for the stats file: location processing,
  // path computation, trip path building, and directions
  t2 = std::chrono::high_resolution_clock::now();
  msecs = std::chrono::duration_cast<std::chrono::milliseconds>(t2 - t0).count();
  data.addRuntime(msecs);
  data.log();

  return EXIT_SUCCESS;
}
<|MERGE_RESOLUTION|>--- conflicted
+++ resolved
@@ -546,9 +546,6 @@
     data.setSuccess("true");
   } else {
     // Route was unsuccessful
-<<<<<<< HEAD
-    data.setSuccess("false");
-=======
     data.setSuccess(false);
 
     // Check if destinations are unreachable
@@ -557,7 +554,6 @@
       const DirectedEdge* directededge = tile->directededge(edge.id);
       LOG_INFO("Destination edge - unreachable = " + std::to_string(directededge->unreachable()));
     }
->>>>>>> b24d4eea
   }
 
   // Set the arc distance. Convert to miles if needed
