--- conflicted
+++ resolved
@@ -208,11 +208,7 @@
   Cost max_cost(kMaxCost, kMaxCost);
   for (uint32_t i = 0; i < source_count_; i++) {
     for (uint32_t j = 0; j < target_count_; j++) {
-<<<<<<< HEAD
-      if (pbf_utils::equals(source_locations.Get(i).ll(), target_locations.Get(j).ll())) {
-=======
       if (equals(source_locations.Get(i).ll(), target_locations.Get(j).ll())) {
->>>>>>> 7af792a3
         best_connection_.emplace_back(empty, empty, trivial_cost, 0.0f);
         best_connection_.back().found = true;
       } else {
