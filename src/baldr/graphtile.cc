--- conflicted
+++ resolved
@@ -152,10 +152,6 @@
 void GraphTile::SaveTileToFile(const std::vector<char>& tile_data, const std::string& disk_location) {
   // At first we save tile to a temporary file and then move it
   // so we can avoid cases when another thread could read partially written file.
-<<<<<<< HEAD
-=======
-  auto tmp_location = disk_location + filesystem::unique_path().string();
->>>>>>> 3729d71e
   auto dir = filesystem::path(disk_location);
   dir.replace_filename("");
 
