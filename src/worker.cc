#include <sstream>
#include <boost/property_tree/json_parser.hpp>

#include "worker.h"
#include "baldr/location.h"
#include "odin/util.h"

namespace {
  // Credits: http://werkzeug.pocoo.org/
  const std::unordered_map<unsigned, std::string> HTTP_STATUS_CODES {
    // 1xx
    {100,"Continue"},
    {101,"Switching Protocols"},
    {102,"Processing"},

    // 2xx
    {200,"OK"},
    {201,"Created"},
    {202,"Accepted"},
    {203,"Non Authoritative Information"},
    {204,"No Content"},
    {205,"Reset Content"},
    {206,"Partial Content"},
    {207,"Multi Status"},
    {226,"IM Used"},  // see RFC 322

    // 3xx
    {300,"Multiple Choices"},
    {301,"Moved Permanently"},
    {302,"Found"},
    {303,"See Other"},
    {304,"Not Modified"},
    {305,"Use Proxy"},
    {307,"Temporary Redirect"},

    // 4xx
    {400,"Bad Request"},
    {401,"Unauthorized"},
    {402,"Payment Required"},  // unuse
    {403,"Forbidden"},
    {404,"Not Found"},
    {405,"Method Not Allowed"},
    {406,"Not Acceptable"},
    {407,"Proxy Authentication Required"},
    {408,"Request Timeout"},
    {409,"Conflict"},
    {410,"Gone"},
    {411,"Length Required"},
    {412,"Precondition Failed"},
    {413,"Request Entity Too Large"},
    {414,"Request URI Too Long"},
    {415,"Unsupported Media Type"},
    {416,"Requested Range Not Satisfiable"},
    {417,"Expectation Failed"},
    {418,"I\'m a teapot"},  // see RFC 232
    {422,"Unprocessable Entity"},
    {423,"Locked"},
    {424,"Failed Dependency"},
    {426,"Upgrade Required"},
    {428,"Precondition Required"},  // see RFC 658
    {429,"Too Many Requests"},
    {431,"Request Header Fields Too Large"},
    {449,"Retry With"},  // proprietary MS extension

    // 5xx
    {500,"Internal Server Error"},
    {501,"Not Implemented"},
    {502,"Bad Gateway"},
    {503,"Service Unavailable"},
    {504,"Gateway Timeout"},
    {505,"HTTP Version Not Supported"},
    {507,"Insufficient Storage"},
    {510,"Not Extended"},
  };

  const std::unordered_map<unsigned, unsigned> ERROR_TO_STATUS {
    {100, 400},
    {101, 405},
    {106, 404},
    {107, 501},

    {110, 400},
    {111, 400},
    {112, 400},
    {113, 400},
    {114, 400},

    {120, 400},
    {121, 400},
    {122, 400},
    {123, 400},
    {124, 400},
    {125, 400},
    {126, 400},

    {130, 400},
    {131, 400},
    {132, 400},
    {133, 400},

    {140, 400},
    {141, 501},
    {142, 501},

    {150, 400},
    {151, 400},
    {152, 400},
    {153, 400},
    {154, 400},
    {155, 400},
    {156, 400},
    {157, 400},
    {158, 400},

    {160, 400},
    {161, 400},
    {162, 400},
    {163, 400},

    {170, 400},
    {171, 400},
    {172, 400},

    {199, 400},

    {200, 500},
    {201, 500},
    {202, 500},

    {210, 400},
    {211, 400},
    {212, 400},
    {213, 400},

    {220, 400},

    {230, 400},
    {231, 400},
    {232, 400},

    {299, 400},

    {304, 404},
    {305, 501},

    {310, 400},
    {311, 400},
    {312, 400},
    {313, 400},
    {314, 400},

    {399, 400},

    {400, 400},
    {401, 500},

    {420, 400},
    {421, 400},
    {422, 400},
    {423, 400},
    {424, 400},

    {430, 400},

    {440, 400},
    {441, 400},
    {442, 400},
    {443, 400},
    {444, 400},
    {445, 400},

    {499, 400},

    {500, 500},
    {501, 500},
    {502, 400},

    {599, 400},
  };

  const std::unordered_map<unsigned, std::string> OSRM_ERRORS_CODES {
	// loki project 1xx
	{100,R"({"code":"InvalidUrl","message":"URL string is invalid."})"},
	{101,R"({"code":"InvalidUrl","message":"URL string is invalid."})"},
	{106,R"({"code":"InvalidService","message":"Service name is invalid."})"},
	{107,R"({"code":"InvalidService","message":"Service name is invalid."})"},
	{110,R"({"code":"InvalidOptions","message":"Options are invalid."})"},
	{111,R"({"code":"InvalidOptions","message":"Options are invalid."})"},
	{112,R"({"code":"InvalidOptions","message":"Options are invalid."})"},
	{113,R"({"code":"InvalidOptions","message":"Options are invalid."})"},
	{114,R"({"code":"InvalidOptions","message":"Options are invalid."})"},

	{120,R"({"code":"InvalidOptions","message":"Options are invalid."})"},
	{121,R"({"code":"InvalidOptions","message":"Options are invalid."})"},
	{122,R"({"code":"InvalidOptions","message":"Options are invalid."})"},
	{123,R"({"code":"InvalidOptions","message":"Options are invalid."})"},
	{124,R"({"code":"InvalidOptions","message":"Options are invalid."})"},
	{125,R"({"code":"InvalidOptions","message":"Options are invalid."})"},
	{126,R"({"code":"InvalidOptions","message":"Options are invalid."})"},

	{130,R"({"code":"InvalidValue","message":"The successfully parsed query parameters are invalid."})"},
	{131,R"({"code":"InvalidValue","message":"The successfully parsed query parameters are invalid."})"},
	{132,R"({"code":"InvalidValue","message":"The successfully parsed query parameters are invalid."})"},
	{133,R"({"code":"InvalidValue","message":"The successfully parsed query parameters are invalid."})"},

	{140,R"({"code":"InvalidValue","message":"The successfully parsed query parameters are invalid."})"},
	{141,R"({"code":"InvalidValue","message":"The successfully parsed query parameters are invalid."})"},
	{142,R"({"code":"InvalidValue","message":"The successfully parsed query parameters are invalid."})"},

	{150,R"({"code":"InvalidValue","message":"The successfully parsed query parameters are invalid."})"},
	{151,R"({"code":"InvalidValue","message":"The successfully parsed query parameters are invalid."})"},
	{152,R"({"code":"InvalidValue","message":"The successfully parsed query parameters are invalid."})"},
	{153,R"({"code":"InvalidValue","message":"The successfully parsed query parameters are invalid."})"},
	{154,R"({"code":"InvalidUrl","message":"URL string is invalid."})"},
	{155,R"({"code":"InvalidUrl","message":"URL string is invalid."})"},
	{156,R"({"code":"InvalidUrl","message":"URL string is invalid."})"},
	{157,R"({"code":"InvalidValue","message":"The successfully parsed query parameters are invalid."})"},
	{158,R"({"code":"InvalidValue","message":"The successfully parsed query parameters are invalid."})"},

	{160,R"({"code":"InvalidOptions","message":"Options are invalid."})"},
	{161,R"({"code":"InvalidOptions","message":"Options are invalid."})"},
	{162,R"({"code":"InvalidValue","message":"The successfully parsed query parameters are invalid."})"},
	{163,R"({"code":"InvalidValue","message":"The successfully parsed query parameters are invalid."})"},

	{170,R"({"code":"InvalidValue","message":"The successfully parsed query parameters are invalid."})"},
	{171,R"({"code":"InvalidUrl","message":"URL string is invalid."})"},

	{199,R"({"code":"InvalidUrl","message":"URL string is invalid."})"},

	// odin project 2xx
	{200,R"({"code":"InvalidUrl","message":"URL string is invalid."})"},
	{201,R"({"code":"InvalidUrl","message":"URL string is invalid."})"},
	{202,R"({"code":"InvalidUrl","message":"URL string is invalid."})"},

	{210,R"({"code":"InvalidUrl","message":"URL string is invalid."})"},
	{211,R"({"code":"InvalidUrl","message":"URL string is invalid."})"},
	{212,R"({"code":"InvalidOptions","message":"Options are invalid."})"},
	{213,R"({"code":"InvalidUrl","message":"URL string is invalid."})"},

	{220,R"({"code":"InvalidUrl","message":"URL string is invalid."})"},

	{230,R"({"code":"InvalidUrl","message":"URL string is invalid."})"},
	{231,R"({"code":"InvalidUrl","message":"URL string is invalid."})"},
	{232,R"({"code":"InvalidUrl","message":"URL string is invalid."})"},

	{299,R"({"code":"InvalidUrl","message":"URL string is invalid."})"},

	// skadi project 3xx
	{304,R"({"code":"InvalidService","message":"Service name is invalid."})"},
	{305,R"({"code":"InvalidService","message":"Service name is invalid."})"},

	{310,R"({"code":"InvalidOptions","message":"Options are invalid."})"},
	{311,R"({"code":"InvalidUrl","message":"URL string is invalid."})"},
	{312,R"({"code":"InvalidOptions","message":"Options are invalid."})"},
	{313,R"({"code":"InvalidUrl","message":"URL string is invalid."})"},
	{314,R"({"code":"InvalidValue","message":"The successfully parsed query parameters are invalid."})"},

	{399,R"({"code":"InvalidUrl","message":"URL string is invalid."})"},

	// thor project 4xx
	{400,R"({"code":"InvalidService","message":"Service name is invalid."})"},
	{401,R"({"code":"InvalidUrl","message":"URL string is invalid."})"},

	{420,R"({"code":"InvalidValue","message":"The successfully parsed query parameters are invalid."})"},
	{421,R"({"code":"InvalidValue","message":"The successfully parsed query parameters are invalid."})"},
	{422,R"({"code":"InvalidValue","message":"The successfully parsed query parameters are invalid."})"},
	{423,R"({"code":"InvalidValue","message":"The successfully parsed query parameters are invalid."})"},
	{424,R"({"code":"InvalidValue","message":"The successfully parsed query parameters are invalid."})"},

	{430,R"({"code":"InvalidUrl","message":"URL string is invalid."})"},

	{440,R"({"code":"InvalidUrl","message":"URL string is invalid."})"},
	{441,R"({"code":"InvalidUrl","message":"URL string is invalid."})"},
	{442,R"({"code":"InvalidUrl","message":"URL string is invalid."})"},
	{443,R"({"code":"NoSegment","message":"One of the supplied input coordinates could not snap to street segment."})"},
	{444,R"({"code":"NoSegment","message":"One of the supplied input coordinates could not snap to street segment."})"},
	{445,R"({"code":"InvalidUrl","message":"URL string is invalid."})"},

	{499,R"({"code":"InvalidUrl","message":"URL string is invalid."})"},

	// tyr project 5xx
	{500,R"({"code":"InvalidUrl","message":"URL string is invalid."})"},
	{501,R"({"code":"InvalidUrl","message":"URL string is invalid."})"},
	{502,R"({"code":"InvalidUrl","message":"URL string is invalid."})"},

	{599,R"({"code":"InvalidUrl","message":"URL string is invalid."})"}
  };
}

namespace valhalla {

  odin::DirectionsOptions from_json(rapidjson::Document& doc) {
    odin::DirectionsOptions options;

    //TODO: stop doing this after a sufficient amount of time has passed
    //move anything nested in deprecated directions_options up to the top level
<<<<<<< HEAD
    auto* deprecated = rapidjson::Pointer{"/directions_options"}.Get(doc);
    auto& allocator = doc.GetAllocator();
    for(const auto& key : {"units", "narrative", "format", "language"}) {
      auto child = rapidjson::get_child_optional(doc, (std::string("/directions_options/") + key).c_str());
      if(child && child->IsObject())
        doc.PushBack(*child, allocator);
    }
    //delete directions_options if it existed
    doc.RemoveMember("/directions_options");
=======
    auto deprecated = get_child_optional(doc, "/directions_options");
    auto& allocator = doc.GetAllocator();
    if(deprecated) {
      for(const auto& key : {"/units", "/narrative", "/format", "/language"}) {
        auto child = rapidjson::get_child_optional(*deprecated, key);
        if(child)
          doc.AddMember(rapidjson::Value(&key[1], allocator), *child, allocator);
      }
      //delete directions_options if it existed
      doc.RemoveMember("directions_options");
    }
>>>>>>> 69e1d050

    auto units = rapidjson::get_optional<std::string>(doc, "/units");
    if(units) {
      if((*units == "miles") || (*units == "mi"))
        options.set_units(odin::DirectionsOptions::kMiles);
      else
        options.set_units(odin::DirectionsOptions::kKilometers);
    }

    auto language = rapidjson::get_optional<std::string>(doc, "/language");
    if(language && odin::get_locales().find(*language) != odin::get_locales().end())
      options.set_language(*language);

    auto narrative = rapidjson::get_optional<bool>(doc, "/narrative");
    if(narrative)
      options.set_narrative(*narrative);

    auto fmt = rapidjson::get_optional<std::string>(doc, "/format");
    odin::DirectionsOptions::Format format;
    if (fmt && odin::DirectionsOptions::Format_Parse(*fmt, &format))
      options.set_format(format);

    //force these into the output so its obvious what we did to the user
    doc.AddMember({"language", allocator}, {options.language(), allocator}, allocator);
    doc.AddMember({"format", allocator},
      {odin::DirectionsOptions::Format_Name(options.format()), allocator}, allocator);

    return options;
  }

#ifdef HAVE_HTTP
  rapidjson::Document from_request(const http_request_t& request) {
    //block all but get and post
    if(request.method != method_t::POST && request.method != method_t::GET)
      throw valhalla_exception_t{101};

    rapidjson::Document d;
    auto& allocator = d.GetAllocator();
    //parse the input
    const auto& json = request.query.find("json");
    if (json != request.query.end() && json->second.size() && json->second.front().size())
      d.Parse(json->second.front().c_str());
    //no json parameter, check the body
    else if(!request.body.empty())
      d.Parse(request.body.c_str());
    //no json at all
    else
      d.SetObject();
    //if parsing failed
    if (d.HasParseError())
      throw valhalla_exception_t{100};

    //throw the query params into the rapidjson doc
    for(const auto& kv : request.query) {
      //skip json or empty entries
      if(kv.first == "json" || kv.first.empty() || kv.second.empty() || kv.second.front().empty())
        continue;

      //turn single value entries into single key value
      if(kv.second.size() == 1) {
        d.AddMember({kv.first, allocator}, {kv.second.front(), allocator}, allocator);
        continue;
      }

      //make an array of values for this key
      rapidjson::Value array{rapidjson::kArrayType};
      for(const auto& value : kv.second) {
        array.PushBack({value, allocator}, allocator);
      }
      d.AddMember({kv.first, allocator}, array, allocator);
    }


    return d;
  }

  const headers_t::value_type CORS{"Access-Control-Allow-Origin", "*"};
  const headers_t::value_type JSON_MIME{"Content-type", "application/json;charset=utf-8"};
  const headers_t::value_type JS_MIME{"Content-type", "application/javascript;charset=utf-8"};
  const headers_t::value_type XML_MIME{"Content-type", "text/xml;charset=utf-8"};

<<<<<<< HEAD
  worker_t::result_t jsonify_error(const valhalla_exception_t& exception, http_request_info_t& request_info, const std::string* jsonp) {
    //get the http status
    auto status = ERROR_TO_STATUS.find(exception.code)->second;
    auto body = HTTP_STATUS_CODES.find(status)->second;

    //build up the json map
    auto json_error = baldr::json::map({});
    json_error->emplace("status", body);
    json_error->emplace("status_code", static_cast<uint64_t>(status));
    json_error->emplace("error", std::string(exception.message));
    json_error->emplace("error_code", static_cast<uint64_t>(exception.code));

    //serialize it
    std::stringstream ss;
    if(jsonp)
      ss << *jsonp << '(';
    ss << *json_error;
    if(jsonp)
      ss << ')';
=======
  worker_t::result_t jsonify_error(const valhalla_exception_t& exception, http_request_info_t& request_info, const odin::DirectionsOptions& options) {
    //get the http status
    auto status = ERROR_TO_STATUS.find(exception.code)->second;
    auto message = HTTP_STATUS_CODES.find(status)->second;
    std::stringstream body;

    //overwrite with osrm error response
    if(options.format() == odin::DirectionsOptions::osrm) {
      auto found = OSRM_ERRORS_CODES.find(exception.code);
      if(found == OSRM_ERRORS_CODES.cend())
        found = OSRM_ERRORS_CODES.find(199);
      body << (options.has_jsonp() ? options.jsonp() + "(" : "") << found->second << (options.has_jsonp() ? ")" : "");
    }//valhalla error response
    else {
      //build up the json map
      auto json_error = baldr::json::map({});
      json_error->emplace("status", message);
      json_error->emplace("status_code", static_cast<uint64_t>(status));
      json_error->emplace("error", std::string(exception.message));
      json_error->emplace("error_code", static_cast<uint64_t>(exception.code));
      body << (options.has_jsonp() ? options.jsonp() + "(" : "") << *json_error << (options.has_jsonp() ? ")" : "");
    }
>>>>>>> 69e1d050

    worker_t::result_t result{false};
    http_response_t response(status, message, body.str(), headers_t{CORS, options.has_jsonp() ? JS_MIME : JSON_MIME});
    response.from_info(request_info);
    result.messages.emplace_back(response.to_string());

    return result;
  }

<<<<<<< HEAD
  worker_t::result_t to_response(baldr::json::ArrayPtr array, const std::string* jsonp, http_request_info_t& request_info) {
=======
  worker_t::result_t to_response(baldr::json::ArrayPtr array, http_request_info_t& request_info, const odin::DirectionsOptions& options) {
>>>>>>> 69e1d050
    std::ostringstream stream;
    //jsonp callback if need be
    if(options.has_jsonp())
      stream << options.jsonp() << '(';
    stream << *array;
    if(options.has_jsonp())
      stream << ')';

    worker_t::result_t result{false};
    http_response_t response(200, "OK", stream.str(), headers_t{CORS, options.has_jsonp() ? JS_MIME : JSON_MIME});
    response.from_info(request_info);
    result.messages.emplace_back(response.to_string());
    return result;
  }

<<<<<<< HEAD
  worker_t::result_t to_response(baldr::json::MapPtr map, const std::string* jsonp, http_request_info_t& request_info) {
=======
  worker_t::result_t to_response(baldr::json::MapPtr map, http_request_info_t& request_info, const odin::DirectionsOptions& options) {
>>>>>>> 69e1d050
    std::ostringstream stream;
    //jsonp callback if need be
    if(options.has_jsonp())
      stream << options.jsonp() << '(';
    stream << *map;
    if(options.has_jsonp())
      stream << ')';

    worker_t::result_t result{false};
    http_response_t response(200, "OK", stream.str(), headers_t{CORS, options.has_jsonp() ? JS_MIME : JSON_MIME});
    response.from_info(request_info);
    result.messages.emplace_back(response.to_string());
    return result;
  }

  worker_t::result_t to_response_json(const std::string& json, http_request_info_t& request_info, const odin::DirectionsOptions& options) {
    std::ostringstream stream;
    //jsonp callback if need be
    if(options.has_jsonp())
      stream << options.jsonp() << '(';
    stream << json;
    if(options.has_jsonp())
      stream << ')';

    worker_t::result_t result{false};
    http_response_t response(200, "OK", stream.str(), headers_t{CORS, options.has_jsonp() ? JS_MIME : JSON_MIME});
    response.from_info(request_info);
    result.messages.emplace_back(response.to_string());
    return result;
  }

<<<<<<< HEAD
  worker_t::result_t to_response_json(const std::string& json, http_request_info_t& request_info, const std::string* jsonp) {
    std::ostringstream stream;
    //jsonp callback if need be
    if(jsonp)
      stream << *jsonp << '(';
    stream << json;
    if(jsonp)
      stream << ')';

    worker_t::result_t result{false};
    http_response_t response(200, "OK", stream.str(), headers_t{CORS, jsonp ? JS_MIME : JSON_MIME});
    response.from_info(request_info);
    result.messages.emplace_back(response.to_string());
    return result;
  }

  worker_t::result_t to_response_xml(const std::string& xml, http_request_info_t& request_info) {
=======
  worker_t::result_t to_response_xml(const std::string& xml, http_request_info_t& request_info, const odin::DirectionsOptions& options) {
>>>>>>> 69e1d050
    worker_t::result_t result{false};
    http_response_t response(200, "OK", xml, headers_t{CORS, XML_MIME});
    response.from_info(request_info);
    result.messages.emplace_back(response.to_string());
    return result;
  }


#endif

  service_worker_t::service_worker_t(): interrupt(nullptr) {}
  service_worker_t::~service_worker_t() {}
  void service_worker_t::set_interrupt(const std::function<void ()>& interrupt_function) {
    interrupt = &interrupt_function;
  };

}<|MERGE_RESOLUTION|>--- conflicted
+++ resolved
@@ -294,17 +294,6 @@
 
     //TODO: stop doing this after a sufficient amount of time has passed
     //move anything nested in deprecated directions_options up to the top level
-<<<<<<< HEAD
-    auto* deprecated = rapidjson::Pointer{"/directions_options"}.Get(doc);
-    auto& allocator = doc.GetAllocator();
-    for(const auto& key : {"units", "narrative", "format", "language"}) {
-      auto child = rapidjson::get_child_optional(doc, (std::string("/directions_options/") + key).c_str());
-      if(child && child->IsObject())
-        doc.PushBack(*child, allocator);
-    }
-    //delete directions_options if it existed
-    doc.RemoveMember("/directions_options");
-=======
     auto deprecated = get_child_optional(doc, "/directions_options");
     auto& allocator = doc.GetAllocator();
     if(deprecated) {
@@ -316,7 +305,6 @@
       //delete directions_options if it existed
       doc.RemoveMember("directions_options");
     }
->>>>>>> 69e1d050
 
     auto units = rapidjson::get_optional<std::string>(doc, "/units");
     if(units) {
@@ -398,27 +386,6 @@
   const headers_t::value_type JS_MIME{"Content-type", "application/javascript;charset=utf-8"};
   const headers_t::value_type XML_MIME{"Content-type", "text/xml;charset=utf-8"};
 
-<<<<<<< HEAD
-  worker_t::result_t jsonify_error(const valhalla_exception_t& exception, http_request_info_t& request_info, const std::string* jsonp) {
-    //get the http status
-    auto status = ERROR_TO_STATUS.find(exception.code)->second;
-    auto body = HTTP_STATUS_CODES.find(status)->second;
-
-    //build up the json map
-    auto json_error = baldr::json::map({});
-    json_error->emplace("status", body);
-    json_error->emplace("status_code", static_cast<uint64_t>(status));
-    json_error->emplace("error", std::string(exception.message));
-    json_error->emplace("error_code", static_cast<uint64_t>(exception.code));
-
-    //serialize it
-    std::stringstream ss;
-    if(jsonp)
-      ss << *jsonp << '(';
-    ss << *json_error;
-    if(jsonp)
-      ss << ')';
-=======
   worker_t::result_t jsonify_error(const valhalla_exception_t& exception, http_request_info_t& request_info, const odin::DirectionsOptions& options) {
     //get the http status
     auto status = ERROR_TO_STATUS.find(exception.code)->second;
@@ -441,7 +408,6 @@
       json_error->emplace("error_code", static_cast<uint64_t>(exception.code));
       body << (options.has_jsonp() ? options.jsonp() + "(" : "") << *json_error << (options.has_jsonp() ? ")" : "");
     }
->>>>>>> 69e1d050
 
     worker_t::result_t result{false};
     http_response_t response(status, message, body.str(), headers_t{CORS, options.has_jsonp() ? JS_MIME : JSON_MIME});
@@ -451,11 +417,7 @@
     return result;
   }
 
-<<<<<<< HEAD
-  worker_t::result_t to_response(baldr::json::ArrayPtr array, const std::string* jsonp, http_request_info_t& request_info) {
-=======
   worker_t::result_t to_response(baldr::json::ArrayPtr array, http_request_info_t& request_info, const odin::DirectionsOptions& options) {
->>>>>>> 69e1d050
     std::ostringstream stream;
     //jsonp callback if need be
     if(options.has_jsonp())
@@ -471,11 +433,7 @@
     return result;
   }
 
-<<<<<<< HEAD
-  worker_t::result_t to_response(baldr::json::MapPtr map, const std::string* jsonp, http_request_info_t& request_info) {
-=======
   worker_t::result_t to_response(baldr::json::MapPtr map, http_request_info_t& request_info, const odin::DirectionsOptions& options) {
->>>>>>> 69e1d050
     std::ostringstream stream;
     //jsonp callback if need be
     if(options.has_jsonp())
@@ -507,27 +465,7 @@
     return result;
   }
 
-<<<<<<< HEAD
-  worker_t::result_t to_response_json(const std::string& json, http_request_info_t& request_info, const std::string* jsonp) {
-    std::ostringstream stream;
-    //jsonp callback if need be
-    if(jsonp)
-      stream << *jsonp << '(';
-    stream << json;
-    if(jsonp)
-      stream << ')';
-
-    worker_t::result_t result{false};
-    http_response_t response(200, "OK", stream.str(), headers_t{CORS, jsonp ? JS_MIME : JSON_MIME});
-    response.from_info(request_info);
-    result.messages.emplace_back(response.to_string());
-    return result;
-  }
-
-  worker_t::result_t to_response_xml(const std::string& xml, http_request_info_t& request_info) {
-=======
   worker_t::result_t to_response_xml(const std::string& xml, http_request_info_t& request_info, const odin::DirectionsOptions& options) {
->>>>>>> 69e1d050
     worker_t::result_t result{false};
     http_response_t response(200, "OK", xml, headers_t{CORS, XML_MIME});
     response.from_info(request_info);
