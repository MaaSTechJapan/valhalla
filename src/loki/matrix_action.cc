#include <functional>
#include <unordered_map>
#include <boost/property_tree/info_parser.hpp>

#include <valhalla/baldr/json.h>
#include <valhalla/midgard/distanceapproximator.h>
#include <valhalla/midgard/logging.h>
#include <valhalla/midgard/constants.h>

#include "loki/service.h"
#include "loki/search.h"

using namespace prime_server;
using namespace valhalla::baldr;
using namespace valhalla::loki;

namespace std {
  template <>
  struct hash<loki_worker_t::ACTION_TYPE>
  {
    std::size_t operator()(const loki_worker_t::ACTION_TYPE& a) const {
      return std::hash<int>()(a);
    }
  };
}

namespace {
  const std::unordered_map<std::string, loki_worker_t::ACTION_TYPE> STRING_TO_ACTION {
    {"one_to_many", loki_worker_t::ONE_TO_MANY},
    {"many_to_one", loki_worker_t::MANY_TO_ONE},
    {"many_to_many", loki_worker_t::MANY_TO_MANY},
<<<<<<< HEAD
    {"sources_to_targets", loki_worker_t::SOURCES_TO_TARGETS},
    {"optimized", loki_worker_t::OPTIMIZED}
=======
    {"optimized_route", loki_worker_t::OPTIMIZED_ROUTE}
>>>>>>> bb9a3ad2
  };

  const std::unordered_map<loki_worker_t::ACTION_TYPE, std::string> ACTION_TO_STRING {
    {loki_worker_t::ONE_TO_MANY, "one_to_many"},
    {loki_worker_t::MANY_TO_ONE, "many_to_one"},
    {loki_worker_t::MANY_TO_MANY, "many_to_many"},
<<<<<<< HEAD
    {loki_worker_t::SOURCES_TO_TARGETS, "sources_to_targets"},
    {loki_worker_t::OPTIMIZED, "optimized"}
=======
    {loki_worker_t::OPTIMIZED_ROUTE, "optimized_route"}
>>>>>>> bb9a3ad2
  };

  const headers_t::value_type CORS{"Access-Control-Allow-Origin", "*"};
  const headers_t::value_type JSON_MIME{"Content-type", "application/json;charset=utf-8"};
  const headers_t::value_type JS_MIME{"Content-type", "application/javascript;charset=utf-8"};

  void check_locations(const size_t source_count, const size_t target_count, const size_t max_locations) {
    //check that location size does not exceed max.
    if ((source_count + target_count) > max_locations)
      throw std::runtime_error("Exceeded max locations of " + std::to_string(max_locations) + ".");
  }

  void check_distance(const GraphReader& reader, const std::vector<Location>& locations, const size_t origin, const size_t start, const size_t end, float matrix_max_distance, float& max_location_distance) {

    //see if any locations pairs are unreachable or too far apart
    auto lowest_level = reader.GetTileHierarchy().levels().rbegin();
    //one to many should be distance between:a,b a,c ; many to one: a,c b,c ; many to many should be all pairs
    for(size_t i = start; i < end; ++i) {
      //check if distance between latlngs exceed max distance limit the chosen matrix type
      auto path_distance = locations[origin].latlng_.Distance(locations[i].latlng_);

      //only want to log the maximum distance between 2 locations for matrix
      LOG_DEBUG("path_distance -> " + std::to_string(path_distance));
      if (path_distance >= max_location_distance) {
          max_location_distance = path_distance;
          LOG_DEBUG("max_location_distance -> " + std::to_string(max_location_distance));
      }

      if (path_distance > matrix_max_distance)
        throw std::runtime_error("Path distance exceeds the max distance limit");
      }
  }
}

namespace valhalla {
  namespace loki {

    worker_t::result_t loki_worker_t::matrix(const ACTION_TYPE& action, boost::property_tree::ptree& request, http_request_t::info_t& request_info) {
<<<<<<< HEAD
      //we want optimized to use the same location and distance limits as many_to_many
      auto action_str = ACTION_TO_STRING.find((action == loki_worker_t::OPTIMIZED || action == loki_worker_t::SOURCES_TO_TARGETS) ? loki_worker_t::MANY_TO_MANY : action)->second;
=======
      //we want optimized_route to use the same location and distance limits as many_to_many
      auto action_str = ACTION_TO_STRING.find(action == loki_worker_t::OPTIMIZED_ROUTE ? loki_worker_t::MANY_TO_MANY : action)->second;
>>>>>>> bb9a3ad2

      //check that location size does not exceed max.
      check_locations(sources.size(), targets.size(), max_locations.find(action_str)->second);

      //TODO: Figure out how to check distances for souces and targets??

      //check the distances
      auto max_location_distance = std::numeric_limits<float>::min();
      switch (action) {
        case ONE_TO_MANY:
          check_distance(reader,locations,0,0,locations.size(),max_distance.find(action_str)->second, max_location_distance);
          break;
        case MANY_TO_ONE:
          check_distance(reader,locations,locations.size()-1,0,locations.size()-1,max_distance.find(action_str)->second, max_location_distance);
          break;
        case MANY_TO_MANY:
<<<<<<< HEAD
        case SOURCES_TO_TARGETS:
        case OPTIMIZED:
=======
        case OPTIMIZED_ROUTE:
>>>>>>> bb9a3ad2
          for(size_t i = 0; i < locations.size()-1; ++i)
            check_distance(reader,locations,i,(i+1),locations.size(),max_distance.find(action_str)->second, max_location_distance);
          break;
      }

      //correlate the various locations to the underlying graph
<<<<<<< HEAD

      /*std::vector<baldr::PathLocation> locs;
      locs.push_back(sources);
      locs.push_back(targets);

      for(size_t i = 0; i < locs.size(); ++i) {
        auto correlated = loki::Search(locs[i], reader, costing_filter);
        request.put_child("correlated_" + std::to_string(i), correlated.ToPtree(i));
      }*/
=======
      std::unordered_map<size_t, size_t> color_counts;
      for(size_t i = 0; i < locations.size(); ++i) {
        auto correlated = loki::Search(locations[i], reader, edge_filter, node_filter);
        request.put_child("correlated_" + std::to_string(i), correlated.ToPtree(i));
        //TODO: get transit level for transit costing
        //TODO: if transit send a non zero radius
        auto colors = connectivity_map.get_colors(reader.GetTileHierarchy().levels().rbegin()->first, correlated, 0);
        for(auto color : colors){
          auto itr = color_counts.find(color);
          if(itr == color_counts.cend())
            color_counts[color] = 1;
          else
            ++itr->second;
        }
      }
>>>>>>> bb9a3ad2

      //are all the locations in the same color regions
      bool connected = false;
      for(const auto& c : color_counts) {
        if(c.second == locations.size()) {
          connected = true;
          break;
        }
      }
      if(!connected)
        throw std::runtime_error("Locations are in unconnected regions. Go check/edit the map at osm.org");

      valhalla::midgard::logging::Log("max_location_distance::" + std::to_string(max_location_distance * kKmPerMeter) + "km", " [ANALYTICS] ");
      //pass on to thor with type of matrix
      request.put("matrix_type", ACTION_TO_STRING.find(action)->second);
      std::stringstream stream;
      boost::property_tree::write_json(stream, request, false);
      worker_t::result_t result{true};
      result.messages.emplace_back(stream.str());

      /*for (auto message : result.messages){
        LOG_INFO("SENDING TO THOR:: " + message);
      }*/

      return result;
    }
  }
}<|MERGE_RESOLUTION|>--- conflicted
+++ resolved
@@ -29,24 +29,16 @@
     {"one_to_many", loki_worker_t::ONE_TO_MANY},
     {"many_to_one", loki_worker_t::MANY_TO_ONE},
     {"many_to_many", loki_worker_t::MANY_TO_MANY},
-<<<<<<< HEAD
     {"sources_to_targets", loki_worker_t::SOURCES_TO_TARGETS},
-    {"optimized", loki_worker_t::OPTIMIZED}
-=======
     {"optimized_route", loki_worker_t::OPTIMIZED_ROUTE}
->>>>>>> bb9a3ad2
   };
 
   const std::unordered_map<loki_worker_t::ACTION_TYPE, std::string> ACTION_TO_STRING {
     {loki_worker_t::ONE_TO_MANY, "one_to_many"},
     {loki_worker_t::MANY_TO_ONE, "many_to_one"},
     {loki_worker_t::MANY_TO_MANY, "many_to_many"},
-<<<<<<< HEAD
     {loki_worker_t::SOURCES_TO_TARGETS, "sources_to_targets"},
-    {loki_worker_t::OPTIMIZED, "optimized"}
-=======
     {loki_worker_t::OPTIMIZED_ROUTE, "optimized_route"}
->>>>>>> bb9a3ad2
   };
 
   const headers_t::value_type CORS{"Access-Control-Allow-Origin", "*"};
@@ -85,13 +77,8 @@
   namespace loki {
 
     worker_t::result_t loki_worker_t::matrix(const ACTION_TYPE& action, boost::property_tree::ptree& request, http_request_t::info_t& request_info) {
-<<<<<<< HEAD
-      //we want optimized to use the same location and distance limits as many_to_many
-      auto action_str = ACTION_TO_STRING.find((action == loki_worker_t::OPTIMIZED || action == loki_worker_t::SOURCES_TO_TARGETS) ? loki_worker_t::MANY_TO_MANY : action)->second;
-=======
       //we want optimized_route to use the same location and distance limits as many_to_many
-      auto action_str = ACTION_TO_STRING.find(action == loki_worker_t::OPTIMIZED_ROUTE ? loki_worker_t::MANY_TO_MANY : action)->second;
->>>>>>> bb9a3ad2
+      auto action_str = ACTION_TO_STRING.find((action == loki_worker_t::OPTIMIZED_ROUTE || action == loki_worker_t::SOURCES_TO_TARGETS) ? loki_worker_t::MANY_TO_MANY : action)->second;
 
       //check that location size does not exceed max.
       check_locations(sources.size(), targets.size(), max_locations.find(action_str)->second);
@@ -108,20 +95,14 @@
           check_distance(reader,locations,locations.size()-1,0,locations.size()-1,max_distance.find(action_str)->second, max_location_distance);
           break;
         case MANY_TO_MANY:
-<<<<<<< HEAD
         case SOURCES_TO_TARGETS:
-        case OPTIMIZED:
-=======
         case OPTIMIZED_ROUTE:
->>>>>>> bb9a3ad2
           for(size_t i = 0; i < locations.size()-1; ++i)
             check_distance(reader,locations,i,(i+1),locations.size(),max_distance.find(action_str)->second, max_location_distance);
           break;
       }
 
       //correlate the various locations to the underlying graph
-<<<<<<< HEAD
-
       /*std::vector<baldr::PathLocation> locs;
       locs.push_back(sources);
       locs.push_back(targets);
@@ -130,7 +111,6 @@
         auto correlated = loki::Search(locs[i], reader, costing_filter);
         request.put_child("correlated_" + std::to_string(i), correlated.ToPtree(i));
       }*/
-=======
       std::unordered_map<size_t, size_t> color_counts;
       for(size_t i = 0; i < locations.size(); ++i) {
         auto correlated = loki::Search(locations[i], reader, edge_filter, node_filter);
@@ -146,7 +126,6 @@
             ++itr->second;
         }
       }
->>>>>>> bb9a3ad2
 
       //are all the locations in the same color regions
       bool connected = false;
