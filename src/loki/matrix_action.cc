--- conflicted
+++ resolved
@@ -89,24 +89,17 @@
 void loki_worker_t::matrix(Api& request) {
   init_matrix(request);
   auto& options = *request.mutable_options();
-<<<<<<< HEAD
-  auto costing_name = Costing_Name(options.costing());
-
-  if (costing_name == "multimodal") {
-    throw valhalla_exception_t{140, Options_Action_Name(options.action())};
-=======
   auto costing_name = Costing_Enum_Name(options.costing());
 
   if (costing_name == "multimodal") {
     throw valhalla_exception_t{140, Options_Action_Enum_Name(options.action())};
->>>>>>> ed43cdfa
-  };
+  }
 
   // check that location size does not exceed max.
   auto max = max_matrix_locations.find(costing_name)->second;
   if (options.sources_size() > max || options.targets_size() > max) {
     throw valhalla_exception_t{150, std::to_string(max)};
-  };
+  }
 
   // check the distances
   auto max_location_distance = std::numeric_limits<float>::min();
