--- conflicted
+++ resolved
@@ -33,11 +33,7 @@
   add_executable(${test} EXCLUDE_FROM_ALL ${test}.cc )
   set_target_properties(${test} PROPERTIES
     COMPILE_DEFINITIONS VALHALLA_SOURCE_DIR="${VALHALLA_SOURCE_DIR}/")
-<<<<<<< HEAD
-  target_link_libraries(${test} valhalla gtest gmock -lpthread)
-=======
   target_link_libraries(${test} valhalla gtest gmock pthread)
->>>>>>> b7683789
   target_include_directories(${test} SYSTEM PRIVATE
       ${VALHALLA_SOURCE_DIR}/third_party/protozero/include
       ${VALHALLA_SOURCE_DIR}/third_party/libosmium/include)
