--- conflicted
+++ resolved
@@ -11,11 +11,7 @@
     add_executable(${TESTNAME} EXCLUDE_FROM_ALL ${FILENAME} ${VALHALLA_SOURCE_DIR}/third_party/microtar/src/microtar.c)
     set_target_properties(${TESTNAME} PROPERTIES
       COMPILE_DEFINITIONS VALHALLA_SOURCE_DIR="${VALHALLA_SOURCE_DIR}/")
-<<<<<<< HEAD
-    target_link_libraries(${TESTNAME} valhalla gtest_main gmock -lpthread)
-=======
     target_link_libraries(${TESTNAME} valhalla gtest_main gmock pthread)
->>>>>>> b7683789
     target_include_directories(${TESTNAME} SYSTEM PRIVATE
       ${VALHALLA_SOURCE_DIR}/third_party/microtar/src
       ${VALHALLA_SOURCE_DIR}/third_party/protozero/include
